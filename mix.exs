--- conflicted
+++ resolved
@@ -170,14 +170,11 @@
       :emqx_bridge_rocketmq,
       :emqx_bridge_tdengine,
       :emqx_bridge_timescale,
-<<<<<<< HEAD
+      :emqx_bridge_pulsar,
+      :emqx_oracle,
+      :emqx_bridge_oracle,
       :emqx_ft,
       :emqx_s3
-=======
-      :emqx_bridge_pulsar,
-      :emqx_oracle,
-      :emqx_bridge_oracle
->>>>>>> 335d948b
     ])
   end
 
@@ -192,7 +189,7 @@
       {:snappyer, "1.2.8", override: true},
       {:crc32cer, "0.1.8", override: true},
       {:supervisor3, "1.1.12", override: true},
-<<<<<<< HEAD
+      {:opentsdb, github: "emqx/opentsdb-client-erl", tag: "v0.5.1", override: true},
       {:erlcloud, github: "emqx/erlcloud", tag: "3.6.8-emqx-1", override: true},
       # erlcloud's rebar.config requires rebar3 and does not support Mix,
       # so it tries to fetch deps from git. We need to override this.
@@ -200,9 +197,6 @@
       {:eini, "1.2.9", override: true},
       {:base16, "1.0.0", override: true}
       # end of erlcloud's deps
-=======
-      {:opentsdb, github: "emqx/opentsdb-client-erl", tag: "v0.5.1", override: true}
->>>>>>> 335d948b
     ]
   end
 
@@ -394,14 +388,10 @@
           emqx_bridge_rocketmq: :permanent,
           emqx_bridge_tdengine: :permanent,
           emqx_bridge_timescale: :permanent,
-<<<<<<< HEAD
+          emqx_oracle: :permanent,
+          emqx_bridge_oracle: :permanent,
           emqx_ee_schema_registry: :permanent,
           emqx_ft: :permanent
-=======
-          emqx_oracle: :permanent,
-          emqx_bridge_oracle: :permanent,
-          emqx_ee_schema_registry: :permanent
->>>>>>> 335d948b
         ],
         else: []
       )

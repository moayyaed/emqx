--- conflicted
+++ resolved
@@ -186,16 +186,10 @@
             end;
         {error, Error} ->
             ?LOG(error, "Frame error: ~p", [Error]),
-<<<<<<< HEAD
-            shutdown(Error, State);
-        {'EXIT', Reason} ->
-            ?LOG(error, "Frame error:~p~nFrame data: ~p", [Reason, Data]),
-=======
-            stop(Error, State)
+            shutdown(Error, State)
     catch
         _:Error ->
             ?LOG(error, "Frame error:~p~nFrame data: ~p", [Error, Data]),
->>>>>>> f31e7f8b
             shutdown(parse_error, State)
     end.
 

--- conflicted
+++ resolved
@@ -292,33 +292,11 @@
 
 add_libs_dir() ->
     [_ | _] = RootDir = os:getenv("RUNNER_ROOT_DIR"),
-<<<<<<< HEAD
-    RelFile = filename:join([RootDir, "releases",
-                             os:getenv("REL_VSN"),
-                             "emqx.rel"
-                            ]),
-    case file:consult(RelFile) of
-        {ok, [{release, {_, _RelVsn}, {erts, _ErtsVsn}, Libs}]} ->
-            lists:foreach(
-              fun({Name, Vsn}) -> add_lib_dir(RootDir, Name, Vsn);
-                 ({Name, Vsn, _}) -> add_lib_dir(RootDir, Name, Vsn)
-              end, Libs);
-        {error, enoent} ->
-            %% rel file is deleted by release handler
-            add_libs_dir2(RootDir)
-    end.
-
-add_libs_dir2(RootDir) ->
-    RelFile = filename:join([RootDir, "releases", "RELEASES"]),
-    case file:consult(RelFile) of
-        {ok, [[Release]]} ->
-=======
     CurrentVsn = os:getenv("REL_VSN"),
     RelFile = filename:join([RootDir, "releases", "RELEASES"]),
     case file:consult(RelFile) of
         {ok, [Releases]} ->
             Release = lists:keyfind(CurrentVsn, 3, Releases),
->>>>>>> b24ae592
             {release, _Name, _AppVsn, _ErtsVsn, Libs, _State} = Release,
             lists:foreach(
               fun({Name, Vsn, _}) ->

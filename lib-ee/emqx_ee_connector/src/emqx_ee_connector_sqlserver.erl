--- conflicted
+++ resolved
@@ -304,18 +304,11 @@
     ),
     do_query(InstanceId, Requests, ?ASYNC_QUERY_MODE(ReplyFunAndArgs), State).
 
-<<<<<<< HEAD
-on_get_status(_InstanceId, #{poolname := Pool} = _State) ->
-    Health = emqx_plugin_libs_pool:health_check_ecpool_workers(
-        Pool, {?MODULE, do_get_status, []}
-=======
 on_get_status(_InstanceId, #{pool_name := PoolName, resource_opts := ResourceOpts} = _State) ->
     RequestTimeout = ?REQUEST_TIMEOUT(ResourceOpts),
     Health = emqx_resource_pool:health_check_workers(
         PoolName,
-        {?MODULE, do_get_status, [RequestTimeout]},
-        RequestTimeout
->>>>>>> 79cf5cad
+        {?MODULE, do_get_status, []},
     ),
     status_result(Health).
 

--- conflicted
+++ resolved
@@ -1084,13 +1084,10 @@
 ## Value: ACL Rule
 listener.ws.external.access.1 = allow all
 
-<<<<<<< HEAD
 ## listener.ws.external.proxy_address_header = x-forwarded-for
 
 ## listener.ws.external.proxy_port_header = x-remote-port
 
-## TCP Options
-=======
 ## Enable the Proxy Protocol V1/2 if the EMQ cluster is deployed behind
 ## HAProxy or Nginx.
 ##
@@ -1111,7 +1108,6 @@
 ## See: listener.tcp.<name>.backlog
 ##
 ## Value: Number >= 0
->>>>>>> f70bf234
 listener.ws.external.backlog = 1024
 
 ## The TCP send timeout for external MQTT/WebSocket connections.
@@ -1208,13 +1204,10 @@
 ## Value: ACL Rule
 listener.wss.external.access.1 = allow all
 
-<<<<<<< HEAD
 ## listener.wss.external.proxy_address_header = x-forwarded-for
 
 ## listener.wss.external.proxy_port_header = x-remote-port
 
-## SSL Options
-=======
 ## Enable the Proxy Protocol V1/2 support.
 ##
 ## See: listener.tcp.<name>.proxy_protocol
@@ -1241,7 +1234,6 @@
 ## See: listener.ssl.<name>.handshake_timeout
 ##
 ## Value: Duration
->>>>>>> f70bf234
 listener.wss.external.handshake_timeout = 15s
 
 ## Path to the file containing the user's private PEM-encoded key.

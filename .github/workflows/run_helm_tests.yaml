--- conflicted
+++ resolved
@@ -37,8 +37,6 @@
     - uses: actions/checkout@a5ac7e51b41094c92402da3b24376905380afc29 # v4.1.6
       with:
         path: source
-<<<<<<< HEAD
-=======
     - name: Set up environment
       id: env
       run: |
@@ -46,7 +44,6 @@
         source env.sh
         PKG_VSN=$(docker run --rm -v $(pwd):$(pwd) -w $(pwd) -u $(id -u) "$EMQX_BUILDER" ./pkg-vsn.sh "$EMQX_NAME")
         echo "EMQX_TAG=$PKG_VSN" >> "$GITHUB_ENV"
->>>>>>> 888ab81f
     - uses: actions/download-artifact@65a9edc5881444af0b9093a5e628f2fe47ea3b2e # v4.1.7
       with:
         name: "${{ env.EMQX_NAME }}-docker"

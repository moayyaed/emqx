%% This config file is the very basic config to compile emqx
%% This allows emqx to be used as a dependency for other applications
%% such as emqx module/plugin develpments and tests.

%% With the help of EMQ's rebar3 fork, the config is extended
%% with rebar.config.erl module. Final result is written to
%% rebar.config.rendered if environment DEBUG is set.

{edoc_opts, [{preprocess,true}]}.
{erl_opts, [warn_unused_vars,warn_shadow_vars,warn_unused_import,
            warn_obsolete_guard,compressed,
            {d, snk_kind, msg}]}.

{extra_src_dirs, [{"etc", [{recursive,true}]}]}.

{xref_checks,[undefined_function_calls,undefined_functions,locals_not_used,
              deprecated_function_calls,warnings_as_errors,deprecated_functions]}.

{dialyzer, [
    {warnings, [unmatched_returns, error_handling, race_conditions]},
    {plt_location, "."},
    {plt_prefix, "emqx_dialyzer"},
    {plt_apps, all_apps},
    {statistics, true}
   ]
}.

{cover_opts, [verbose]}.
{cover_export_enabled, true}.
{cover_excl_mods, [emqx_exproto_pb, emqx_exhook_pb]}.

{provider_hooks, [{pre, [{release, {relup_helper, gen_appups}}]}]}.

{post_hooks,[]}.

{erl_first_files, ["src/emqx_logger.erl", "src/emqx_rule_actions_trans.erl"]}.

{deps,
    [ {gpb, "4.11.2"} %% gpb only used to build, but not for release, pin it here to avoid fetching a wrong version due to rebar plugins scattered in all the deps
    , {ehttpc, {git, "https://github.com/emqx/ehttpc", {tag, "0.1.5"}}}
    , {eredis_cluster, {git, "https://github.com/emqx/eredis_cluster", {tag, "0.6.5"}}}
    , {gproc, {git, "https://github.com/uwiger/gproc", {tag, "0.8.0"}}}
    , {jiffy, {git, "https://github.com/emqx/jiffy", {tag, "1.0.5"}}}
    , {cowboy, {git, "https://github.com/emqx/cowboy", {tag, "2.8.2"}}}
    , {esockd, {git, "https://github.com/emqx/esockd", {tag, "5.8.0"}}}
    , {ekka, {git, "https://github.com/emqx/ekka", {tag, "0.9.0"}}}
    , {gen_rpc, {git, "https://github.com/emqx/gen_rpc", {tag, "2.5.1"}}}
    , {cuttlefish, {git, "https://github.com/emqx/cuttlefish", {tag, "v4.0.1"}}} % TODO: delete when all apps moved to hocon
    , {minirest, {git, "https://github.com/emqx/minirest", {tag, "0.3.5"}}}
    , {ecpool, {git, "https://github.com/emqx/ecpool", {tag, "0.5.1"}}}
    , {replayq, {git, "https://github.com/emqx/replayq", {tag, "0.3.2"}}}
    , {pbkdf2, {git, "https://github.com/emqx/erlang-pbkdf2.git", {branch, "2.0.4"}}}
    , {emqtt, {git, "https://github.com/emqx/emqtt", {tag, "1.2.3"}}}
    , {rulesql, {git, "https://github.com/emqx/rulesql", {tag, "0.1.2"}}}
    , {recon, {git, "https://github.com/ferd/recon", {tag, "2.5.1"}}}
    , {observer_cli, "1.6.1"} % NOTE: depends on recon 2.5.1
    , {getopt, "1.0.1"}
    , {snabbkaffe, {git, "https://github.com/kafka4beam/snabbkaffe.git", {tag, "0.13.0"}}}
<<<<<<< HEAD
    , {hocon, {git, "https://github.com/emqx/hocon.git", {tag, "0.5.0"}}}
=======
    , {hocon, {git, "https://github.com/emqx/hocon.git", {tag, "0.4.0"}}}
    , {emqx_http_lib, {git, "https://github.com/emqx/emqx_http_lib.git", {tag, "0.2.1"}}}
>>>>>>> 5052b26c
    ]}.

{xref_ignores,
 [ %% schema registry is for enterprise
  {emqx_schema_registry,get_all_schemas,0},
  {emqx_schema_api,format_schema,1},
  {emqx_schema_api,make_schema_params,1},
  {emqx_schema_parser,decode,3},
  {emqx_schema_parser,encode,3},
  {emqx_schema_registry,add_schema,1},
  emqx_exhook_pb, % generated code for protobuf
  emqx_exproto_pb % generated code for protobuf
]}.<|MERGE_RESOLUTION|>--- conflicted
+++ resolved
@@ -56,12 +56,8 @@
     , {observer_cli, "1.6.1"} % NOTE: depends on recon 2.5.1
     , {getopt, "1.0.1"}
     , {snabbkaffe, {git, "https://github.com/kafka4beam/snabbkaffe.git", {tag, "0.13.0"}}}
-<<<<<<< HEAD
     , {hocon, {git, "https://github.com/emqx/hocon.git", {tag, "0.5.0"}}}
-=======
-    , {hocon, {git, "https://github.com/emqx/hocon.git", {tag, "0.4.0"}}}
     , {emqx_http_lib, {git, "https://github.com/emqx/emqx_http_lib.git", {tag, "0.2.1"}}}
->>>>>>> 5052b26c
     ]}.
 
 {xref_ignores,

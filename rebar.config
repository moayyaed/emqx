--- conflicted
+++ resolved
@@ -62,13 +62,8 @@
     , {cowboy, {git, "https://github.com/emqx/cowboy", {tag, "2.9.2"}}}
     , {esockd, {git, "https://github.com/emqx/esockd", {tag, "5.9.7"}}}
     , {rocksdb, {git, "https://github.com/emqx/erlang-rocksdb", {tag, "1.8.0-emqx-1"}}}
-<<<<<<< HEAD
-    , {ekka, {git, "https://github.com/emqx/ekka", {tag, "0.15.13"}}}
+    , {ekka, {git, "https://github.com/emqx/ekka", {tag, "0.15.14"}}}
     , {gen_rpc, {git, "https://github.com/emqx/gen_rpc", {tag, "3.1.0"}}}
-=======
-    , {ekka, {git, "https://github.com/emqx/ekka", {tag, "0.15.14"}}}
-    , {gen_rpc, {git, "https://github.com/emqx/gen_rpc", {tag, "2.8.1"}}}
->>>>>>> c8d1cce6
     , {grpc, {git, "https://github.com/emqx/grpc-erl", {tag, "0.6.8"}}}
     , {minirest, {git, "https://github.com/emqx/minirest", {tag, "1.3.12"}}}
     , {ecpool, {git, "https://github.com/emqx/ecpool", {tag, "0.5.4"}}}

--- conflicted
+++ resolved
@@ -3,11 +3,7 @@
     {id, "emqx_machine"},
     {description, "The EMQX Machine"},
     % strict semver, bump manually!
-<<<<<<< HEAD
     {vsn, "0.2.0"},
-=======
-    {vsn, "0.1.4"},
->>>>>>> 0cfa5e2c
     {modules, []},
     {registered, []},
     {applications, [kernel, stdlib, emqx_ctl]},

--- conflicted
+++ resolved
@@ -1359,14 +1359,21 @@
     Metadata = maps:get(metadata, PSInfo0, #{}),
     PSInfo1 = maps:with([created_at, expiry_interval], Metadata),
     CreatedAt = maps:get(created_at, PSInfo1),
+    case Metadata of
+        #{peername := PeerName} ->
+            {IpAddress, Port} = peername_dispart(PeerName);
+        _ ->
+            IpAddress = undefined,
+            Port = undefined
+    end,
     PSInfo2 = convert_expiry_interval_unit(PSInfo1),
     PSInfo3 = PSInfo2#{
         clientid => ClientId,
         connected => false,
         connected_at => CreatedAt,
-        ip_address => undefined,
+        ip_address => IpAddress,
         is_persistent => true,
-        port => undefined
+        port => Port
     },
     PSInfo = lists:foldl(
         fun result_format_time_fun/2,
@@ -1410,27 +1417,6 @@
 with_client_info_fields(ClientInfoMap, RequestedFields) when is_list(RequestedFields) ->
     maps:with(RequestedFields, ClientInfoMap).
 
-<<<<<<< HEAD
-format_persistent_session_info(ClientId, PSInfo0) ->
-    Metadata = maps:get(metadata, PSInfo0, #{}),
-    PSInfo1 = maps:with([created_at, expiry_interval], Metadata),
-    CreatedAt = maps:get(created_at, PSInfo1),
-    case Metadata of
-        #{peername := PeerName} ->
-            {IpAddress, Port} = peername_dispart(PeerName);
-        _ ->
-            IpAddress = undefined,
-            Port = undefined
-    end,
-    PSInfo2 = convert_expiry_interval_unit(PSInfo1),
-    PSInfo3 = PSInfo2#{
-        clientid => ClientId,
-        connected => false,
-        connected_at => CreatedAt,
-        ip_address => IpAddress,
-        is_persistent => true,
-        port => Port
-=======
 format_msgs_resp(MsgType, Msgs, Meta, QString) ->
     #{
         <<"payload">> := PayloadFmt,
@@ -1483,7 +1469,6 @@
         timestamp = Timestamp,
         headers = Headers,
         payload = Payload
->>>>>>> c7db157e
     },
     PayloadFmt
 ) ->

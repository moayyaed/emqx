--- conflicted
+++ resolved
@@ -185,23 +185,12 @@
 
     ?assertEqual(Result, emqx_access_control:authenticate(Credentials)),
 
-<<<<<<< HEAD
-    AuthnResult =
-        case Result of
-            {error, _} ->
-                ignore;
-            Any ->
-                Any
-        end,
-    ?assertEqual(AuthnResult, emqx_authn_redis:authenticate(Credentials, State)),
-=======
     case maps:get(redis_result, Config, undefined) of
         undefined ->
             ok;
         RedisResult ->
             ?assertEqual(RedisResult, emqx_authn_redis:authenticate(Credentials, State))
     end,
->>>>>>> f4cb8610
 
     emqx_authn_test_lib:delete_authenticators(
         [authentication],

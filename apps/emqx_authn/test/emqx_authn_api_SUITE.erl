%%--------------------------------------------------------------------
%% Copyright (c) 2021-2022 EMQ Technologies Co., Ltd. All Rights Reserved.
%%
%% Licensed under the Apache License, Version 2.0 (the "License");
%% you may not use this file except in compliance with the License.
%% You may obtain a copy of the License at
%% http://www.apache.org/licenses/LICENSE-2.0
%%
%% Unless required by applicable law or agreed to in writing, software
%% distributed under the License is distributed on an "AS IS" BASIS,
%% WITHOUT WARRANTIES OR CONDITIONS OF ANY KIND, either express or implied.
%% See the License for the specific language governing permissions and
%% limitations under the License.
%%--------------------------------------------------------------------

-module(emqx_authn_api_SUITE).

-compile(nowarn_export_all).
-compile(export_all).

-import(emqx_dashboard_api_test_helpers, [request/3, uri/1, multipart_formdata_request/3]).

-include("emqx_authn.hrl").
-include_lib("eunit/include/eunit.hrl").
-include_lib("common_test/include/ct.hrl").

-define(TCP_DEFAULT, 'tcp:default').

-define(assertAuthenticatorsMatch(Guard, Path),
    (fun() ->
        {ok, 200, Response} = request(get, uri(Path)),
        ?assertMatch(Guard, jiffy:decode(Response, [return_maps]))
    end)()
).

all() ->
    emqx_common_test_helpers:all(?MODULE).

groups() ->
    [].

init_per_testcase(_, Config) ->
    {ok, _} = emqx_cluster_rpc:start_link(node(), emqx_cluster_rpc, 1000),
    emqx_authn_test_lib:delete_authenticators(
        [?CONF_NS_ATOM],
        ?GLOBAL
    ),

    emqx_authn_test_lib:delete_authenticators(
        [listeners, tcp, default, ?CONF_NS_ATOM],
        ?TCP_DEFAULT
    ),

    {atomic, ok} = mria:clear_table(emqx_authn_mnesia),
    Config.

init_per_suite(Config) ->
    emqx_config:erase(?EMQX_AUTHENTICATION_CONFIG_ROOT_NAME_BINARY),
    _ = application:load(emqx_conf),
    ok = emqx_common_test_helpers:start_apps(
        [emqx_authn, emqx_dashboard],
        fun set_special_configs/1
    ),

    ?AUTHN:delete_chain(?GLOBAL),
    {ok, Chains} = ?AUTHN:list_chains(),
    ?assertEqual(length(Chains), 0),
    Config.

end_per_suite(_Config) ->
    emqx_common_test_helpers:stop_apps([emqx_dashboard, emqx_authn]),
    ok.

set_special_configs(emqx_dashboard) ->
    emqx_dashboard_api_test_helpers:set_default_config();
set_special_configs(_App) ->
    ok.

%%------------------------------------------------------------------------------
%% Tests
%%------------------------------------------------------------------------------

t_invalid_listener(_) ->
    {ok, 404, _} = request(get, uri(["listeners", "invalid", ?CONF_NS])),
    {ok, 404, _} = request(get, uri(["listeners", "in:valid", ?CONF_NS])).

t_authenticators(_) ->
    test_authenticators([]).

t_authenticator(_) ->
    test_authenticator([]).

t_authenticator_users(_) ->
    test_authenticator_users([]).

t_authenticator_user(_) ->
    test_authenticator_user([]).

t_authenticator_move(_) ->
    test_authenticator_move([]).

t_authenticator_import_users(_) ->
    test_authenticator_import_users([]).

t_authenticator_upload_users(_) ->
    test_authenticator_upload_users([]).

t_listener_authenticators(_) ->
    test_authenticators(["listeners", ?TCP_DEFAULT]).

t_listener_authenticator(_) ->
    test_authenticator(["listeners", ?TCP_DEFAULT]).

t_listener_authenticator_users(_) ->
    test_authenticator_users(["listeners", ?TCP_DEFAULT]).

t_listener_authenticator_user(_) ->
    test_authenticator_user(["listeners", ?TCP_DEFAULT]).

t_listener_authenticator_move(_) ->
    test_authenticator_move(["listeners", ?TCP_DEFAULT]).

t_listener_authenticator_import_users(_) ->
    test_authenticator_import_users(["listeners", ?TCP_DEFAULT]).

t_listener_authenticator_upload_users(_) ->
    test_authenticator_upload_users(["listeners", ?TCP_DEFAULT]).

t_aggregate_metrics(_) ->
    Metrics = #{
        'emqx@node1.emqx.io' => #{
            metrics =>
                #{
                    failed => 0,
                    total => 1,
                    rate => 0.0,
                    rate_last5m => 0.0,
                    rate_max => 0.1,
                    success => 1,
                    nomatch => 1
                }
        },
        'emqx@node2.emqx.io' => #{
            metrics =>
                #{
                    failed => 0,
                    total => 1,
                    rate => 0.0,
                    rate_last5m => 0.0,
                    rate_max => 0.1,
                    success => 1,
                    nomatch => 2
                }
        }
    },
    Res = emqx_authn_api:aggregate_metrics(maps:values(Metrics)),
    ?assertEqual(
        #{
            metrics =>
                #{
                    failed => 0,
                    total => 2,
                    rate => 0.0,
                    rate_last5m => 0.0,
                    rate_max => 0.2,
                    success => 2,
                    nomatch => 3
                }
        },
        Res
    ).

test_authenticators(PathPrefix) ->
    ValidConfig = emqx_authn_test_lib:http_example(),
    {ok, 200, _} = request(
        post,
        uri(PathPrefix ++ [?CONF_NS]),
        ValidConfig
    ),

    {ok, 409, _} = request(
        post,
        uri(PathPrefix ++ [?CONF_NS]),
        ValidConfig
    ),

    InvalidConfig0 = ValidConfig#{method => <<"delete">>},
    {ok, 400, _} = request(
        post,
        uri(PathPrefix ++ [?CONF_NS]),
        InvalidConfig0
    ),

    ValidConfig1 = ValidConfig#{
        method => <<"get">>,
        headers => #{<<"content-type">> => <<"application/json">>}
    },
    {ok, 200, _} = request(
        put,
        uri(PathPrefix ++ [?CONF_NS, "password_based:http"]),
        ValidConfig1
    ),

    ?assertAuthenticatorsMatch(
        [#{<<"mechanism">> := <<"password_based">>, <<"backend">> := <<"http">>}],
        PathPrefix ++ [?CONF_NS]
    ).

test_authenticator(PathPrefix) ->
    ValidConfig0 = emqx_authn_test_lib:http_example(),
    {ok, 200, _} = request(
        post,
        uri(PathPrefix ++ [?CONF_NS]),
        ValidConfig0
    ),
    {ok, 200, _} = request(
        get,
        uri(PathPrefix ++ [?CONF_NS, "password_based:http"])
    ),

    {ok, 200, Res} = request(
        get,
        uri(PathPrefix ++ [?CONF_NS, "password_based:http", "status"])
    ),
    {ok, RList} = emqx_json:safe_decode(Res),
    Snd = fun({_, Val}) -> Val end,
    LookupVal = fun LookupV(List, RestJson) ->
        case List of
            [Name] -> Snd(lists:keyfind(Name, 1, RestJson));
            [Name | NS] -> LookupV(NS, Snd(lists:keyfind(Name, 1, RestJson)))
        end
    end,
    LookFun = fun(List) -> LookupVal(List, RList) end,
    MetricsList = [
        {<<"failed">>, 0},
        {<<"total">>, 0},
        {<<"rate">>, 0.0},
        {<<"rate_last5m">>, 0.0},
        {<<"rate_max">>, 0.0},
        {<<"success">>, 0}
    ],
    EqualFun = fun({M, V}) ->
        ?assertEqual(
            V,
            LookFun([
                <<"metrics">>,
                M
            ])
        )
    end,
    lists:map(EqualFun, MetricsList),
    ?assertEqual(
        <<"connected">>,
        LookFun([<<"status">>])
    ),
    {ok, 404, _} = request(
        get,
        uri(PathPrefix ++ [?CONF_NS, "password_based:redis"])
    ),

    {ok, 404, _} = request(
        put,
        uri(PathPrefix ++ [?CONF_NS, "password_based:built_in_database"]),
        emqx_authn_test_lib:built_in_database_example()
    ),

    InvalidConfig0 = ValidConfig0#{method => <<"delete">>},
    {ok, 400, _} = request(
        put,
        uri(PathPrefix ++ [?CONF_NS, "password_based:http"]),
        InvalidConfig0
    ),

    ValidConfig1 = ValidConfig0#{
        method => <<"get">>,
        headers => #{<<"content-type">> => <<"application/json">>}
    },
    {ok, 200, _} = request(
        put,
        uri(PathPrefix ++ [?CONF_NS, "password_based:http"]),
        ValidConfig1
    ),

    ValidConfig2 = ValidConfig0#{pool_size => 9},
    {ok, 200, _} = request(
        put,
        uri(PathPrefix ++ [?CONF_NS, "password_based:http"]),
        ValidConfig2
    ),

    {ok, 404, _} = request(
        delete,
        uri(PathPrefix ++ [?CONF_NS, "password_based:redis"])
    ),

    {ok, 204, _} = request(
        delete,
        uri(PathPrefix ++ [?CONF_NS, "password_based:http"])
    ),

    ?assertAuthenticatorsMatch([], PathPrefix ++ [?CONF_NS]).

test_authenticator_users(PathPrefix) ->
    UsersUri = uri(PathPrefix ++ [?CONF_NS, "password_based:built_in_database", "users"]),

    {ok, 200, _} = request(
        post,
        uri(PathPrefix ++ [?CONF_NS]),
        emqx_authn_test_lib:built_in_database_example()
    ),

    {ok, Client} = emqtt:start_link(
        [
            {username, <<"u_event">>},
            {clientid, <<"c_event">>},
            {proto_ver, v5},
            {properties, #{'Session-Expiry-Interval' => 60}}
        ]
    ),

    process_flag(trap_exit, true),
    ?assertMatch({error, _}, emqtt:connect(Client)),
    timer:sleep(300),

    UsersUri0 = uri(PathPrefix ++ [?CONF_NS, "password_based:built_in_database", "status"]),
    {ok, 200, PageData0} = request(get, UsersUri0),
    case PathPrefix of
        [] ->
            #{
                <<"metrics">> := #{
                    <<"total">> := 1,
                    <<"success">> := 0,
                    <<"nomatch">> := 1
                }
            } = jiffy:decode(PageData0, [return_maps]);
        ["listeners", 'tcp:default'] ->
            #{
                <<"metrics">> := #{
                    <<"total">> := 1,
                    <<"success">> := 0,
                    <<"nomatch">> := 1
                }
            } = jiffy:decode(PageData0, [return_maps])
    end,

    InvalidUsers = [
        #{clientid => <<"u1">>, password => <<"p1">>},
        #{user_id => <<"u2">>},
        #{user_id => <<"u3">>, password => <<"p3">>, foobar => <<"foobar">>}
    ],

    lists:foreach(
        fun(User) -> {ok, 400, _} = request(post, UsersUri, User) end,
        InvalidUsers
    ),

    ValidUsers = [
        #{user_id => <<"u1">>, password => <<"p1">>},
        #{user_id => <<"u2">>, password => <<"p2">>, is_superuser => true},
        #{user_id => <<"u3">>, password => <<"p3">>}
    ],

    lists:foreach(
        fun(User) ->
            {ok, 201, UserData} = request(post, UsersUri, User),
            CreatedUser = jiffy:decode(UserData, [return_maps]),
            ?assertMatch(#{<<"user_id">> := _}, CreatedUser)
        end,
        ValidUsers
    ),

    {ok, Client1} = emqtt:start_link(
        [
            {username, <<"u1">>},
            {password, <<"p1">>},
            {clientid, <<"c_event">>},
            {proto_ver, v5},
            {properties, #{'Session-Expiry-Interval' => 60}}
        ]
    ),
    {ok, _} = emqtt:connect(Client1),
    timer:sleep(300),
    UsersUri01 = uri(PathPrefix ++ [?CONF_NS, "password_based:built_in_database", "status"]),
    {ok, 200, PageData01} = request(get, UsersUri01),
    case PathPrefix of
        [] ->
            #{
                <<"metrics">> := #{
                    <<"total">> := 2,
                    <<"success">> := 1,
                    <<"nomatch">> := 1
                }
            } = jiffy:decode(PageData01, [return_maps]);
        ["listeners", 'tcp:default'] ->
            #{
                <<"metrics">> := #{
                    <<"total">> := 2,
                    <<"success">> := 1,
                    <<"nomatch">> := 1
                }
            } = jiffy:decode(PageData01, [return_maps])
    end,

    {ok, 200, Page1Data} = request(get, UsersUri ++ "?page=1&limit=2"),

    #{
        <<"data">> := Page1Users,
        <<"meta">> :=
            #{
                <<"page">> := 1,
                <<"limit">> := 2,
                <<"count">> := 3
            }
    } =
        jiffy:decode(Page1Data, [return_maps]),

    {ok, 200, Page2Data} = request(get, UsersUri ++ "?page=2&limit=2"),

    #{
        <<"data">> := Page2Users,
        <<"meta">> :=
            #{
                <<"page">> := 2,
                <<"limit">> := 2,
                <<"count">> := 3
            }
    } = jiffy:decode(Page2Data, [return_maps]),

    ?assertEqual(2, length(Page1Users)),
    ?assertEqual(1, length(Page2Users)),

    ?assertEqual(
        [<<"u1">>, <<"u2">>, <<"u3">>],
        lists:usort([UserId || #{<<"user_id">> := UserId} <- Page1Users ++ Page2Users])
    ),

    {ok, 200, Super1Data} = request(get, UsersUri ++ "?page=1&limit=3&is_superuser=true"),

    #{
        <<"data">> := Super1Users,
        <<"meta">> :=
            #{
                <<"page">> := 1,
                <<"limit">> := 3,
                <<"count">> := 1
            }
    } = jiffy:decode(Super1Data, [return_maps]),

    ?assertEqual(
        [<<"u2">>],
        lists:usort([UserId || #{<<"user_id">> := UserId} <- Super1Users])
    ),

    {ok, 200, Super2Data} = request(get, UsersUri ++ "?page=1&limit=3&is_superuser=false"),

    #{
        <<"data">> := Super2Users,
        <<"meta">> :=
            #{
                <<"page">> := 1,
                <<"limit">> := 3,
                <<"count">> := 2
            }
    } = jiffy:decode(Super2Data, [return_maps]),

    ?assertEqual(
        [<<"u1">>, <<"u3">>],
        lists:usort([UserId || #{<<"user_id">> := UserId} <- Super2Users])
    ),

    ok.

test_authenticator_user(PathPrefix) ->
    UsersUri = uri(PathPrefix ++ [?CONF_NS, "password_based:built_in_database", "users"]),

    {ok, 200, _} = request(
        post,
        uri(PathPrefix ++ [?CONF_NS]),
        emqx_authn_test_lib:built_in_database_example()
    ),

    User = #{user_id => <<"u1">>, password => <<"p1">>},
    {ok, 201, _} = request(post, UsersUri, User),

    {ok, 404, _} = request(get, UsersUri ++ "/u123"),

    {ok, 409, _} = request(post, UsersUri, User),

    {ok, 200, UserData} = request(get, UsersUri ++ "/u1"),

    FetchedUser = jiffy:decode(UserData, [return_maps]),
    ?assertMatch(#{<<"user_id">> := <<"u1">>}, FetchedUser),
    ?assertNotMatch(#{<<"password">> := _}, FetchedUser),

    ValidUserUpdates = [
        #{password => <<"p1">>},
        #{password => <<"p1">>, is_superuser => true}
    ],

    lists:foreach(
        fun(UserUpdate) -> {ok, 200, _} = request(put, UsersUri ++ "/u1", UserUpdate) end,
        ValidUserUpdates
    ),

    InvalidUserUpdates = [#{user_id => <<"u1">>, password => <<"p1">>}],

    lists:foreach(
        fun(UserUpdate) -> {ok, 400, _} = request(put, UsersUri ++ "/u1", UserUpdate) end,
        InvalidUserUpdates
    ),

    {ok, 404, _} = request(delete, UsersUri ++ "/u123"),
    {ok, 204, _} = request(delete, UsersUri ++ "/u1").

test_authenticator_move(PathPrefix) ->
    AuthenticatorConfs = [
        emqx_authn_test_lib:http_example(),
        emqx_authn_test_lib:jwt_example(),
        emqx_authn_test_lib:built_in_database_example()
    ],

    lists:foreach(
        fun(Conf) ->
            {ok, 200, _} = request(
                post,
                uri(PathPrefix ++ [?CONF_NS]),
                Conf
            )
        end,
        AuthenticatorConfs
    ),

    ?assertAuthenticatorsMatch(
        [
            #{<<"mechanism">> := <<"password_based">>, <<"backend">> := <<"http">>},
            #{<<"mechanism">> := <<"jwt">>},
            #{<<"mechanism">> := <<"password_based">>, <<"backend">> := <<"built_in_database">>}
        ],
        PathPrefix ++ [?CONF_NS]
    ),

    %% Invalid moves

    {ok, 400, _} = request(
        post,
        uri(PathPrefix ++ [?CONF_NS, "jwt", "move"]),
        #{position => <<"up">>}
    ),

    {ok, 400, _} = request(
        post,
        uri(PathPrefix ++ [?CONF_NS, "jwt", "move"]),
        #{}
    ),

    {ok, 404, _} = request(
        post,
        uri(PathPrefix ++ [?CONF_NS, "jwt", "move"]),
        #{position => <<"before:invalid">>}
    ),

    {ok, 404, _} = request(
        post,
        uri(PathPrefix ++ [?CONF_NS, "jwt", "move"]),
        #{position => <<"before:password_based:redis">>}
    ),

    {ok, 404, _} = request(
        post,
        uri(PathPrefix ++ [?CONF_NS, "jwt", "move"]),
        #{position => <<"before:password_based:redis">>}
    ),

    %% Valid moves

    %% test front
    {ok, 204, _} = request(
        post,
        uri(PathPrefix ++ [?CONF_NS, "jwt", "move"]),
        #{position => <<"front">>}
    ),

    ?assertAuthenticatorsMatch(
        [
            #{<<"mechanism">> := <<"jwt">>},
            #{<<"mechanism">> := <<"password_based">>, <<"backend">> := <<"http">>},
            #{<<"mechanism">> := <<"password_based">>, <<"backend">> := <<"built_in_database">>}
        ],
        PathPrefix ++ [?CONF_NS]
    ),

    %% test rear
    {ok, 204, _} = request(
        post,
        uri(PathPrefix ++ [?CONF_NS, "jwt", "move"]),
        #{position => <<"rear">>}
    ),

    ?assertAuthenticatorsMatch(
        [
            #{<<"mechanism">> := <<"password_based">>, <<"backend">> := <<"http">>},
            #{<<"mechanism">> := <<"password_based">>, <<"backend">> := <<"built_in_database">>},
            #{<<"mechanism">> := <<"jwt">>}
        ],
        PathPrefix ++ [?CONF_NS]
    ),

    %% test before
    {ok, 204, _} = request(
        post,
        uri(PathPrefix ++ [?CONF_NS, "jwt", "move"]),
        #{position => <<"before:password_based:built_in_database">>}
    ),

    ?assertAuthenticatorsMatch(
        [
            #{<<"mechanism">> := <<"password_based">>, <<"backend">> := <<"http">>},
            #{<<"mechanism">> := <<"jwt">>},
            #{<<"mechanism">> := <<"password_based">>, <<"backend">> := <<"built_in_database">>}
        ],
        PathPrefix ++ [?CONF_NS]
    ),

    %% test after
    {ok, 204, _} = request(
        post,
        uri(PathPrefix ++ [?CONF_NS, "password_based%3Abuilt_in_database", "move"]),
        #{position => <<"after:password_based:http">>}
    ),

    ?assertAuthenticatorsMatch(
        [
            #{<<"mechanism">> := <<"password_based">>, <<"backend">> := <<"http">>},
            #{<<"mechanism">> := <<"password_based">>, <<"backend">> := <<"built_in_database">>},
            #{<<"mechanism">> := <<"jwt">>}
        ],
        PathPrefix ++ [?CONF_NS]
    ).

test_authenticator_import_users(PathPrefix) ->
    ImportUri = uri(
        PathPrefix ++
            [?CONF_NS, "password_based:built_in_database", "import_users"]
    ),

    {ok, 200, _} = request(
        post,
        uri(PathPrefix ++ [?CONF_NS]),
        emqx_authn_test_lib:built_in_database_example()
    ),

    {ok, 400, _} = request(post, ImportUri, #{}),

    {ok, 400, _} = request(post, ImportUri, #{filename => <<"/etc/passwd">>}),

    {ok, 400, _} = request(post, ImportUri, #{filename => <<"/not_exists.csv">>}),

    Dir = code:lib_dir(emqx_authn, test),
    JSONFileName = filename:join([Dir, <<"data/user-credentials.json">>]),
    CSVFileName = filename:join([Dir, <<"data/user-credentials.csv">>]),

    {ok, 204, _} = request(post, ImportUri, #{filename => JSONFileName}),

    {ok, 204, _} = request(post, ImportUri, #{filename => CSVFileName}).

<<<<<<< HEAD
test_authenticator_upload_users(PathPrefix) ->
    UploadUri = uri(
        PathPrefix ++
            [?CONF_NS, "password_based:built_in_database", "upload_users"]
=======
t_switch_to_global_chain(_) ->
    {ok, 200, _} = request(
        post,
        uri([?CONF_NS]),
        emqx_authn_test_lib:built_in_database_example()
>>>>>>> f1c59613
    ),

    {ok, 200, _} = request(
        post,
<<<<<<< HEAD
        uri(PathPrefix ++ [?CONF_NS]),
        emqx_authn_test_lib:built_in_database_example()
    ),

    {ok, 400, _} = multipart_formdata_request(UploadUri, [], [
        {filenam, "user-credentials.json", <<>>}
    ]),

    Dir = code:lib_dir(emqx_authn, test),
    JSONFileName = filename:join([Dir, <<"data/user-credentials.json">>]),
    CSVFileName = filename:join([Dir, <<"data/user-credentials.csv">>]),

    {ok, JSONData} = file:read_file(JSONFileName),
    {ok, 204, _} = multipart_formdata_request(UploadUri, [], [
        {filename, "user-credentials.json", JSONData}
    ]),

    {ok, CSVData} = file:read_file(CSVFileName),
    {ok, 204, _} = multipart_formdata_request(UploadUri, [], [
        {filename, "user-credentials.csv", CSVData}
    ]).
=======
        uri([listeners, "tcp:default", ?CONF_NS]),
        emqx_authn_test_lib:built_in_database_example()
    ),

    GlobalUser = #{user_id => <<"global_user">>, password => <<"p1">>},

    {ok, 201, _} = request(
        post,
        uri([?CONF_NS, "password_based:built_in_database", "users"]),
        GlobalUser
    ),

    ListenerUser = #{user_id => <<"listener_user">>, password => <<"p1">>},

    {ok, 201, _} = request(
        post,
        uri([listeners, "tcp:default", ?CONF_NS, "password_based:built_in_database", "users"]),
        ListenerUser
    ),

    process_flag(trap_exit, true),

    %% Listener user should be OK
    {ok, Client0} = emqtt:start_link([
        {username, <<"listener_user">>},
        {password, <<"p1">>}
    ]),
    ?assertMatch(
        {ok, _},
        emqtt:connect(Client0)
    ),
    ok = emqtt:disconnect(Client0),

    %% Global user should not be OK
    {ok, Client1} = emqtt:start_link([
        {username, <<"global_user">>},
        {password, <<"p1">>}
    ]),
    ?assertMatch(
        {error, {unauthorized_client, _}},
        emqtt:connect(Client1)
    ),

    {ok, 204, _} = request(
        delete,
        uri([listeners, "tcp:default", ?CONF_NS])
    ),

    %% Listener user should not be OK — local chain removed
    {ok, Client2} = emqtt:start_link([
        {username, <<"listener_user">>},
        {password, <<"p1">>}
    ]),
    ?assertMatch(
        {error, {unauthorized_client, _}},
        emqtt:connect(Client2)
    ),

    %% Global user should be now OK, switched back to the global chain
    {ok, Client3} = emqtt:start_link([
        {username, <<"global_user">>},
        {password, <<"p1">>}
    ]),
    ?assertMatch(
        {ok, _},
        emqtt:connect(Client3)
    ),
    ok = emqtt:disconnect(Client3).
>>>>>>> f1c59613

%%------------------------------------------------------------------------------
%% Helpers
%%------------------------------------------------------------------------------

request(Method, Url) ->
    request(Method, Url, []).<|MERGE_RESOLUTION|>--- conflicted
+++ resolved
@@ -663,23 +663,14 @@
 
     {ok, 204, _} = request(post, ImportUri, #{filename => CSVFileName}).
 
-<<<<<<< HEAD
 test_authenticator_upload_users(PathPrefix) ->
     UploadUri = uri(
         PathPrefix ++
             [?CONF_NS, "password_based:built_in_database", "upload_users"]
-=======
-t_switch_to_global_chain(_) ->
-    {ok, 200, _} = request(
-        post,
-        uri([?CONF_NS]),
-        emqx_authn_test_lib:built_in_database_example()
->>>>>>> f1c59613
-    ),
-
-    {ok, 200, _} = request(
-        post,
-<<<<<<< HEAD
+    ),
+
+    {ok, 200, _} = request(
+        post,
         uri(PathPrefix ++ [?CONF_NS]),
         emqx_authn_test_lib:built_in_database_example()
     ),
@@ -701,7 +692,16 @@
     {ok, 204, _} = multipart_formdata_request(UploadUri, [], [
         {filename, "user-credentials.csv", CSVData}
     ]).
-=======
+
+t_switch_to_global_chain(_) ->
+    {ok, 200, _} = request(
+        post,
+        uri([?CONF_NS]),
+        emqx_authn_test_lib:built_in_database_example()
+    ),
+
+    {ok, 200, _} = request(
+        post,
         uri([listeners, "tcp:default", ?CONF_NS]),
         emqx_authn_test_lib:built_in_database_example()
     ),
@@ -770,7 +770,6 @@
         emqtt:connect(Client3)
     ),
     ok = emqtt:disconnect(Client3).
->>>>>>> f1c59613
 
 %%------------------------------------------------------------------------------
 %% Helpers

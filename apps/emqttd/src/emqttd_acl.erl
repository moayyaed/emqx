--- conflicted
+++ resolved
@@ -76,16 +76,9 @@
       User   :: mqtt_user(),
       Topic  :: binary().
 check(PubSub, User, Topic) ->
-<<<<<<< HEAD
-    case match(User, Topic, lookup(PubSub)) of
-        nomatch -> allowed;
-        allow -> allow;
-        deny -> deny 
-=======
     case ets:lookup(?ACL_TAB, acl_mods) of
         [] -> {error, "No ACL mod!"};
         [{_, Mods}] -> check(PubSub, User, Topic, Mods)
->>>>>>> 139a5811
     end.
 check(_PubSub, _User, _Topic, []) ->
     {error, "All ACL mods ignored!"};

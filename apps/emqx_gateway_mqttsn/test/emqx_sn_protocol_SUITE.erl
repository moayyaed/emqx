--- conflicted
+++ resolved
@@ -122,7 +122,6 @@
         Conf#{<<"subs_resume">> => <<"false">>}
     ).
 
-<<<<<<< HEAD
 restart_mqttsn_with_neg_qos_on() ->
     Conf = emqx:get_raw_config([gateway, mqttsn]),
     emqx_gateway_conf:update_gateway(
@@ -135,13 +134,12 @@
     emqx_gateway_conf:update_gateway(
         mqttsn,
         Conf#{<<"enable_qos3">> => <<"false">>}
-=======
+
 restart_mqttsn_with_mountpoint(Mp) ->
     Conf = emqx:get_raw_config([gateway, mqttsn]),
     emqx_gateway_conf:update_gateway(
         mqttsn,
         Conf#{<<"mountpoint">> => Mp}
->>>>>>> 21b451a4
     ).
 
 default_config() ->

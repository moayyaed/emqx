{deps,
<<<<<<< HEAD
 [{eldap2, {git, "https://github.com/emqx/eldap2", {tag, "v0.2.2"}}}
=======
 [{eldap2, {git, "https://github.com/emqx/eldap2", {tag, "v0.2.2"}}},
  {ecpool, {git, "https://github.com/emqx/ecpool", {tag, "0.5.0"}}},
  {emqx_passwd, {git, "https://github.com/emqx/emqx-passwd", {tag, "v1.1.1"}}}
 ]}.

{profiles,
 [{test,
   [{deps, [{emqx_ct_helpers, {git, "https://github.com/emqx/emqx-ct-helpers", {tag, "1.2.2"}}}]}
   ]}
>>>>>>> 2fda0a15
 ]}.

{edoc_opts, [{preprocess, true}]}.
{erl_opts, [warn_unused_vars,
            warn_shadow_vars,
            warn_unused_import,
            warn_obsolete_guard,
            debug_info,
            {parse_transform}]}.

{xref_checks, [undefined_function_calls, undefined_functions,
               locals_not_used, deprecated_function_calls,
               warnings_as_errors, deprecated_functions]}.
{cover_enabled, true}.
{cover_opts, [verbose]}.
{cover_export_enabled, true}.
<|MERGE_RESOLUTION|>--- conflicted
+++ resolved
@@ -1,17 +1,11 @@
 {deps,
-<<<<<<< HEAD
  [{eldap2, {git, "https://github.com/emqx/eldap2", {tag, "v0.2.2"}}}
-=======
- [{eldap2, {git, "https://github.com/emqx/eldap2", {tag, "v0.2.2"}}},
-  {ecpool, {git, "https://github.com/emqx/ecpool", {tag, "0.5.0"}}},
-  {emqx_passwd, {git, "https://github.com/emqx/emqx-passwd", {tag, "v1.1.1"}}}
  ]}.
 
 {profiles,
  [{test,
    [{deps, [{emqx_ct_helpers, {git, "https://github.com/emqx/emqx-ct-helpers", {tag, "1.2.2"}}}]}
    ]}
->>>>>>> 2fda0a15
  ]}.
 
 {edoc_opts, [{preprocess, true}]}.

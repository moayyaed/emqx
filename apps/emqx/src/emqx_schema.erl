--- conflicted
+++ resolved
@@ -39,12 +39,8 @@
 -type comma_separated_binary() :: [binary()].
 -type comma_separated_atoms() :: [atom()].
 -type bar_separated_list() :: list().
-<<<<<<< HEAD
 -type ip_port() :: tuple() | integer().
-=======
--type ip_port() :: tuple().
 -type host_port() :: tuple().
->>>>>>> cf762671
 -type cipher() :: map().
 
 -typerefl_from_string({duration/0, emqx_schema, to_duration}).
@@ -2175,12 +2171,6 @@
 %%  - :1883
 %%  - :::1883
 to_ip_port(Str) ->
-<<<<<<< HEAD
-    case split_ip_port(Str) of
-        {"", Port} ->
-            {ok, list_to_integer(Port)};
-        {Ip, Port} ->
-=======
     to_host_port(Str, ip_addr).
 
 %% @doc support the following format:
@@ -2203,7 +2193,6 @@
             %% must specify host part when it's a remote endpoint
             {error, bad_host_port};
         {MaybeIp, Port} ->
->>>>>>> cf762671
             PortVal = list_to_integer(Port),
             case inet:parse_address(MaybeIp) of
                 {ok, IpTuple} ->

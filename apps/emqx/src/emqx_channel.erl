%%--------------------------------------------------------------------
%% Copyright (c) 2019-2021 EMQ Technologies Co., Ltd. All Rights Reserved.
%%
%% Licensed under the Apache License, Version 2.0 (the "License");
%% you may not use this file except in compliance with the License.
%% You may obtain a copy of the License at
%%
%%     http://www.apache.org/licenses/LICENSE-2.0
%%
%% Unless required by applicable law or agreed to in writing, software
%% distributed under the License is distributed on an "AS IS" BASIS,
%% WITHOUT WARRANTIES OR CONDITIONS OF ANY KIND, either express or implied.
%% See the License for the specific language governing permissions and
%% limitations under the License.
%%--------------------------------------------------------------------

%% MQTT Channel
-module(emqx_channel).

-include("emqx.hrl").
-include("emqx_mqtt.hrl").
-include("logger.hrl").
-include("types.hrl").


-ifdef(TEST).
-compile(export_all).
-compile(nowarn_export_all).
-endif.

-export([ info/1
        , info/2
        , get_mqtt_conf/2
        , get_mqtt_conf/3
        , set_conn_state/2
        , stats/1
        , caps/1
        ]).

-export([ init/2
        , handle_in/2
        , handle_deliver/2
        , handle_out/3
        , handle_timeout/3
        , handle_call/2
        , handle_info/2
        , terminate/2
        ]).

%% Export for emqx_sn
-export([ do_deliver/2
        , ensure_keepalive/2
        , clear_keepalive/1
        ]).

%% Exports for CT
-export([set_field/3]).

-import(emqx_misc,
        [ run_fold/3
        , pipeline/3
        , maybe_apply/2
        ]).

-export_type([channel/0, opts/0]).

-record(channel, {
          %% MQTT ConnInfo
          conninfo :: emqx_types:conninfo(),
          %% MQTT ClientInfo
          clientinfo :: emqx_types:clientinfo(),
          %% MQTT Session
          session :: maybe(emqx_session:session()),
          %% Keepalive
          keepalive :: maybe(emqx_keepalive:keepalive()),
          %% MQTT Will Msg
          will_msg :: maybe(emqx_types:message()),
          %% MQTT Topic Aliases
          topic_aliases :: emqx_types:topic_aliases(),
          %% MQTT Topic Alias Maximum
          alias_maximum :: maybe(map()),
          %% Authentication Data Cache
          auth_cache :: maybe(map()),
          %% Quota checkers
          quota :: maybe(emqx_limiter_container:limiter()),
          %% Timers
          timers :: #{atom() => disabled | maybe(reference())},
          %% Conn State
          conn_state :: conn_state(),
          %% Takeover
          takeover :: boolean(),
          %% Resume
          resuming :: boolean(),
          %% Pending delivers when takeovering
          pendings :: list()
         }).

-type(channel() :: #channel{}).

-type(opts() :: #{zone := atom(), listener := {Type::atom(), Name::atom()}, atom() => term()}).

-type(conn_state() :: idle | connecting | connected | reauthenticating | disconnected).

-type(reply() :: {outgoing, emqx_types:packet()}
               | {outgoing, [emqx_types:packet()]}
               | {event, conn_state() | updated}
               | {close, Reason :: atom()}).

-type(replies() :: emqx_types:packet() | reply() | [reply()]).

-define(IS_MQTT_V5, #channel{conninfo = #{proto_ver := ?MQTT_PROTO_V5}}).

-define(TIMER_TABLE, #{
          alive_timer  => keepalive,
          retry_timer  => retry_delivery,
          await_timer  => expire_awaiting_rel,
          expire_timer => expire_session,
          will_timer   => will_message,
          quota_timer  => expire_quota_limit
         }).

-define(INFO_KEYS, [conninfo, conn_state, clientinfo, session, will_msg]).
-define(LIMITER_ROUTING, message_routing).

-dialyzer({no_match, [shutdown/4, ensure_timer/2, interval/2]}).

%%--------------------------------------------------------------------
%% Info, Attrs and Caps
%%--------------------------------------------------------------------

%% @doc Get infos of the channel.
-spec(info(channel()) -> emqx_types:infos()).
info(Channel) ->
    maps:from_list(info(?INFO_KEYS, Channel)).

-spec(info(list(atom()) | atom(), channel()) -> term()).
info(Keys, Channel) when is_list(Keys) ->
    [{Key, info(Key, Channel)} || Key <- Keys];
info(conninfo, #channel{conninfo = ConnInfo}) ->
    ConnInfo;
info(socktype, #channel{conninfo = ConnInfo}) ->
    maps:get(socktype, ConnInfo, undefined);
info(peername, #channel{conninfo = ConnInfo}) ->
    maps:get(peername, ConnInfo, undefined);
info(sockname, #channel{conninfo = ConnInfo}) ->
    maps:get(sockname, ConnInfo, undefined);
info(proto_name, #channel{conninfo = ConnInfo}) ->
    maps:get(proto_name, ConnInfo, undefined);
info(proto_ver, #channel{conninfo = ConnInfo}) ->
    maps:get(proto_ver, ConnInfo, undefined);
info(connected_at, #channel{conninfo = ConnInfo}) ->
    maps:get(connected_at, ConnInfo, undefined);
info(clientinfo, #channel{clientinfo = ClientInfo}) ->
    ClientInfo;
info(zone, #channel{clientinfo = ClientInfo}) ->
    maps:get(zone, ClientInfo);
info(listener, #channel{clientinfo = ClientInfo}) ->
    maps:get(listener, ClientInfo);
info(clientid, #channel{clientinfo = ClientInfo}) ->
    maps:get(clientid, ClientInfo, undefined);
info(username, #channel{clientinfo = ClientInfo}) ->
    maps:get(username, ClientInfo, undefined);
info(session, #channel{session = Session}) ->
    maybe_apply(fun emqx_session:info/1, Session);
info(conn_state, #channel{conn_state = ConnState}) ->
    ConnState;
info(keepalive, #channel{keepalive = Keepalive}) ->
    maybe_apply(fun emqx_keepalive:info/1, Keepalive);
info(will_msg, #channel{will_msg = undefined}) ->
    undefined;
info(will_msg, #channel{will_msg = WillMsg}) ->
    emqx_message:to_map(WillMsg);
info(topic_aliases, #channel{topic_aliases = Aliases}) ->
    Aliases;
info(alias_maximum, #channel{alias_maximum = Limits}) ->
    Limits;
info(timers, #channel{timers = Timers}) -> Timers.

set_conn_state(ConnState, Channel) ->
    Channel#channel{conn_state = ConnState}.

set_session(Session, Channel = #channel{conninfo = ConnInfo, clientinfo = ClientInfo}) ->
    %% Assume that this is also an updated session. Allow side effect.
    Session1 = emqx_persistent_session:persist(ClientInfo, ConnInfo, Session),
    Channel#channel{session = Session1}.

%% TODO: Add more stats.
-spec(stats(channel()) -> emqx_types:stats()).
stats(#channel{session = Session})->
    emqx_session:stats(Session).

-spec(caps(channel()) -> emqx_types:caps()).
caps(#channel{clientinfo = #{zone := Zone}}) ->
    emqx_mqtt_caps:get_caps(Zone).


%%--------------------------------------------------------------------
%% Init the channel
%%--------------------------------------------------------------------

-spec(init(emqx_types:conninfo(), opts()) -> channel()).
init(ConnInfo = #{peername := {PeerHost, _Port},
                  sockname := {_Host, SockPort}},
     #{zone := Zone, limiter := LimiterCfg, listener := {Type, Listener}}) ->
    Peercert = maps:get(peercert, ConnInfo, undefined),
    Protocol = maps:get(protocol, ConnInfo, mqtt),
    MountPoint = case emqx_config:get_listener_conf(Type, Listener, [mountpoint]) of
        <<>> -> undefined;
        MP -> MP
    end,
    ClientInfo = set_peercert_infos(
                   Peercert,
                   #{zone         => Zone,
                     listener     => emqx_listeners:listener_id(Type, Listener),
                     protocol     => Protocol,
                     peerhost     => PeerHost,
                     sockport     => SockPort,
                     clientid     => undefined,
                     username     => undefined,
                     mountpoint   => MountPoint,
                     is_bridge    => false,
                     is_superuser => false
                    }, Zone),
    {NClientInfo, NConnInfo} = take_ws_cookie(ClientInfo, ConnInfo),
    #channel{conninfo   = NConnInfo,
             clientinfo = NClientInfo,
             topic_aliases = #{inbound => #{},
                               outbound => #{}
                              },
             auth_cache = #{},
             quota      = emqx_limiter_container:get_limiter_by_names([?LIMITER_ROUTING], LimiterCfg),
             timers     = #{},
             conn_state = idle,
             takeover   = false,
             resuming   = false,
             pendings   = []
            }.

set_peercert_infos(NoSSL, ClientInfo, _)
  when NoSSL =:= nossl;
       NoSSL =:= undefined ->
    ClientInfo#{username => undefined};

set_peercert_infos(Peercert, ClientInfo, Zone) ->
    {DN, CN} = {esockd_peercert:subject(Peercert),
                esockd_peercert:common_name(Peercert)},
    PeercetAs = fun(Key) ->
        case get_mqtt_conf(Zone, Key) of
         cn  -> CN;
         dn  -> DN;
         crt -> Peercert;
         pem when is_binary(Peercert) -> base64:encode(Peercert);
         md5 when is_binary(Peercert) -> emqx_passwd:hash_data(md5, Peercert);
         _   -> undefined
        end
    end,
    Username = PeercetAs(peer_cert_as_username),
    ClientId = PeercetAs(peer_cert_as_clientid),
    ClientInfo#{username => Username, clientid => ClientId, dn => DN, cn => CN}.

take_ws_cookie(ClientInfo, ConnInfo) ->
    case maps:take(ws_cookie, ConnInfo) of
        {WsCookie, NConnInfo} ->
            {ClientInfo#{ws_cookie => WsCookie}, NConnInfo};
        _ ->
            {ClientInfo, ConnInfo}
    end.

%%--------------------------------------------------------------------
%% Handle incoming packet
%%--------------------------------------------------------------------

-spec(handle_in(emqx_types:packet(), channel())
      -> {ok, channel()}
       | {ok, replies(), channel()}
       | {shutdown, Reason :: term(), channel()}
       | {shutdown, Reason :: term(), replies(), channel()}).
handle_in(?CONNECT_PACKET(), Channel = #channel{conn_state = ConnState})
  when ConnState =:= connected orelse ConnState =:= reauthenticating ->
    handle_out(disconnect, ?RC_PROTOCOL_ERROR, Channel);

handle_in(?CONNECT_PACKET(), Channel = #channel{conn_state = connecting}) ->
    handle_out(connack, ?RC_PROTOCOL_ERROR, Channel);

handle_in(?CONNECT_PACKET(ConnPkt) = Packet, Channel) ->
    case pipeline([fun overload_protection/2,
                   fun enrich_conninfo/2,
                   fun run_conn_hooks/2,
                   fun check_connect/2,
                   fun enrich_client/2,
                   fun set_log_meta/2,
                   fun check_banned/2
                  ], ConnPkt, Channel#channel{conn_state = connecting}) of
        {ok, NConnPkt, NChannel = #channel{clientinfo = ClientInfo}} ->
<<<<<<< HEAD
            ?SLOG(debug, #{msg => "recv_packet", packet => emqx_packet:format(Packet)}),
=======
            ?TRACE("MQTT", "mqtt_packet_received", #{packet => Packet}),
>>>>>>> 2259f3ba
            NChannel1 = NChannel#channel{
                                        will_msg = emqx_packet:will_msg(NConnPkt),
                                        alias_maximum = init_alias_maximum(NConnPkt, ClientInfo)
                                        },
            case authenticate(?CONNECT_PACKET(NConnPkt), NChannel1) of
                {ok, Properties, NChannel2} ->
                    process_connect(Properties, ensure_connected(NChannel2));
                {continue, Properties, NChannel2} ->
                    handle_out(auth, {?RC_CONTINUE_AUTHENTICATION, Properties}, NChannel2);
                {error, ReasonCode} ->
                    handle_out(connack, ReasonCode, NChannel1)
            end;
        {error, ReasonCode, NChannel} ->
            handle_out(connack, ReasonCode, NChannel)
    end;

handle_in(Packet = ?AUTH_PACKET(ReasonCode, _Properties),
          Channel = #channel{conn_state = ConnState}) ->
    try
        case {ReasonCode, ConnState} of
            {?RC_CONTINUE_AUTHENTICATION, connecting} -> ok;
            {?RC_CONTINUE_AUTHENTICATION, reauthenticating} -> ok;
            {?RC_RE_AUTHENTICATE, connected} -> ok;
            _ -> error(protocol_error)
        end,
        case authenticate(Packet, Channel) of
            {ok, NProperties, NChannel} ->
                case ConnState of
                    connecting ->
                        process_connect(NProperties, ensure_connected(NChannel));
                    _ ->
                        handle_out( auth
                                  , {?RC_SUCCESS, NProperties}
                                  , NChannel#channel{conn_state = connected}
                                  )
                end;
            {continue, NProperties, NChannel} ->
                handle_out( auth
                          , {?RC_CONTINUE_AUTHENTICATION, NProperties}
                          , NChannel#channel{conn_state = reauthenticating}
                          );
            {error, NReasonCode} ->
                case ConnState of
                    connecting ->
                        handle_out(connack, NReasonCode, Channel);
                    _ ->
                        handle_out(disconnect, NReasonCode, Channel)
                end
        end
    catch
        _Class:_Reason ->
            case ConnState of
                connecting ->
                    handle_out(connack, ?RC_PROTOCOL_ERROR, Channel);
                _ ->
                    handle_out(disconnect, ?RC_PROTOCOL_ERROR, Channel)
            end
    end;

handle_in(?PACKET(_), Channel = #channel{conn_state = ConnState})
  when ConnState =/= connected andalso ConnState =/= reauthenticating ->
    handle_out(disconnect, ?RC_PROTOCOL_ERROR, Channel);

handle_in(Packet = ?PUBLISH_PACKET(_QoS), Channel) ->
    case emqx_packet:check(Packet) of
        ok -> process_publish(Packet, Channel);
        {error, ReasonCode} ->
            handle_out(disconnect, ReasonCode, Channel)
    end;

handle_in(?PUBACK_PACKET(PacketId, _ReasonCode, Properties), Channel
          = #channel{clientinfo = ClientInfo, session = Session}) ->
    case emqx_session:puback(PacketId, Session) of
        {ok, Msg, NSession} ->
            ok = after_message_acked(ClientInfo, Msg, Properties),
            {ok, set_session(NSession, Channel)};
        {ok, Msg, Publishes, NSession} ->
            ok = after_message_acked(ClientInfo, Msg, Properties),
            handle_out(publish, Publishes, set_session(NSession, Channel));
        {error, ?RC_PACKET_IDENTIFIER_IN_USE} ->
            ?SLOG(warning, #{msg => "puback_packetId_inuse", packetId => PacketId}),
            ok = emqx_metrics:inc('packets.puback.inuse'),
            {ok, Channel};
        {error, ?RC_PACKET_IDENTIFIER_NOT_FOUND} ->
            ?SLOG(warning, #{msg => "puback_packetId_not_found", packetId => PacketId}),
            ok = emqx_metrics:inc('packets.puback.missed'),
            {ok, Channel}
    end;

handle_in(?PUBREC_PACKET(PacketId, _ReasonCode, Properties), Channel
          = #channel{clientinfo = ClientInfo, session = Session}) ->
    case emqx_session:pubrec(PacketId, Session) of
        {ok, Msg, NSession} ->
            ok = after_message_acked(ClientInfo, Msg, Properties),
            NChannel = set_session(NSession, Channel),
            handle_out(pubrel, {PacketId, ?RC_SUCCESS}, NChannel);
        {error, RC = ?RC_PACKET_IDENTIFIER_IN_USE} ->
            ?SLOG(warning, #{msg => "pubrec_packetId_inuse", packetId => PacketId}),
            ok = emqx_metrics:inc('packets.pubrec.inuse'),
            handle_out(pubrel, {PacketId, RC}, Channel);
        {error, RC = ?RC_PACKET_IDENTIFIER_NOT_FOUND} ->
            ?SLOG(warning, #{msg => "pubrec_packetId_not_found", packetId => PacketId}),
            ok = emqx_metrics:inc('packets.pubrec.missed'),
            handle_out(pubrel, {PacketId, RC}, Channel)
    end;

handle_in(?PUBREL_PACKET(PacketId, _ReasonCode), Channel = #channel{session = Session}) ->
    case emqx_session:pubrel(PacketId, Session) of
        {ok, NSession} ->
            NChannel = set_session(NSession, Channel),
            handle_out(pubcomp, {PacketId, ?RC_SUCCESS}, NChannel);
        {error, RC = ?RC_PACKET_IDENTIFIER_NOT_FOUND} ->
            ?SLOG(warning, #{msg => "pubrec_packetId_not_found", packetId => PacketId}),
            ok = emqx_metrics:inc('packets.pubrel.missed'),
            handle_out(pubcomp, {PacketId, RC}, Channel)
    end;

handle_in(?PUBCOMP_PACKET(PacketId, _ReasonCode), Channel = #channel{session = Session}) ->
    case emqx_session:pubcomp(PacketId, Session) of
        {ok, NSession} ->
            {ok, set_session(NSession, Channel)};
        {ok, Publishes, NSession} ->
            handle_out(publish, Publishes, set_session(NSession, Channel));
        {error, ?RC_PACKET_IDENTIFIER_IN_USE} ->
            ok = emqx_metrics:inc('packets.pubcomp.inuse'),
            {ok, Channel};
        {error, ?RC_PACKET_IDENTIFIER_NOT_FOUND} ->
            ?SLOG(warning, #{msg => "pubcomp_packetId_not_found", packetId => PacketId}),
            ok = emqx_metrics:inc('packets.pubcomp.missed'),
            {ok, Channel}
    end;

handle_in(Packet = ?SUBSCRIBE_PACKET(PacketId, Properties, TopicFilters),
          Channel = #channel{clientinfo = ClientInfo}) ->
    case emqx_packet:check(Packet) of
        ok ->
            TopicFilters0 = parse_topic_filters(TopicFilters),
            TopicFilters1 = put_subid_in_subopts(Properties, TopicFilters0),
            TupleTopicFilters0 = check_sub_authzs(TopicFilters1, Channel),
            HasAuthzDeny = lists:any(fun({_TopicFilter, ReasonCode}) ->
                    ReasonCode =:= ?RC_NOT_AUTHORIZED
                end, TupleTopicFilters0),
            DenyAction = emqx:get_config([authorization, deny_action], ignore),
            case DenyAction =:= disconnect andalso HasAuthzDeny of
                true -> handle_out(disconnect, ?RC_NOT_AUTHORIZED, Channel);
                false ->
                    Replace = fun
                                _Fun(TupleList, [ Tuple = {Key, _Value} | More]) ->
                                      _Fun(lists:keyreplace(Key, 1, TupleList, Tuple), More);
                                _Fun(TupleList, []) -> TupleList
                              end,
                    TopicFilters2 = [ TopicFilter || {TopicFilter, 0} <- TupleTopicFilters0],
                    TopicFilters3 = run_hooks('client.subscribe',
                                              [ClientInfo, Properties],
                                              TopicFilters2),
                    {TupleTopicFilters1, NChannel} = process_subscribe(TopicFilters3,
                                                                       Properties,
                                                                       Channel),
                    TupleTopicFilters2 = Replace(TupleTopicFilters0, TupleTopicFilters1),
                    ReasonCodes2 = [ ReasonCode
                                     || {_TopicFilter, ReasonCode} <- TupleTopicFilters2],
                    handle_out(suback, {PacketId, ReasonCodes2}, NChannel)
            end;
        {error, ReasonCode} ->
            handle_out(disconnect, ReasonCode, Channel)
    end;

handle_in(Packet = ?UNSUBSCRIBE_PACKET(PacketId, Properties, TopicFilters),
          Channel = #channel{clientinfo = ClientInfo}) ->
    case emqx_packet:check(Packet) of
        ok -> TopicFilters1 = run_hooks('client.unsubscribe',
                                        [ClientInfo, Properties],
                                        parse_topic_filters(TopicFilters)
                                       ),
              {ReasonCodes, NChannel} = process_unsubscribe(TopicFilters1, Properties, Channel),
              handle_out(unsuback, {PacketId, ReasonCodes}, NChannel);
        {error, ReasonCode} ->
            handle_out(disconnect, ReasonCode, Channel)
    end;

handle_in(?PACKET(?PINGREQ), Channel) ->
    {ok, ?PACKET(?PINGRESP), Channel};

handle_in(?DISCONNECT_PACKET(ReasonCode, Properties),
          Channel = #channel{conninfo = ConnInfo}) ->
    NConnInfo = ConnInfo#{disconn_props => Properties},
    NChannel = maybe_clean_will_msg(ReasonCode, Channel#channel{conninfo = NConnInfo}),
    process_disconnect(ReasonCode, Properties, NChannel);

handle_in(?AUTH_PACKET(), Channel) ->
    handle_out(disconnect, ?RC_IMPLEMENTATION_SPECIFIC_ERROR, Channel);

handle_in({frame_error, Reason}, Channel = #channel{conn_state = idle}) ->
    shutdown(Reason, Channel);

handle_in({frame_error, frame_too_large}, Channel = #channel{conn_state = connecting}) ->
    shutdown(frame_too_large, ?CONNACK_PACKET(?RC_PACKET_TOO_LARGE), Channel);
handle_in({frame_error, Reason}, Channel = #channel{conn_state = connecting}) ->
    shutdown(Reason, ?CONNACK_PACKET(?RC_MALFORMED_PACKET), Channel);

handle_in({frame_error, frame_too_large}, Channel = #channel{conn_state = ConnState})
  when ConnState =:= connected orelse ConnState =:= reauthenticating ->
    handle_out(disconnect, {?RC_PACKET_TOO_LARGE, frame_too_large}, Channel);
handle_in({frame_error, Reason}, Channel = #channel{conn_state = ConnState})
  when ConnState =:= connected orelse ConnState =:= reauthenticating ->
    handle_out(disconnect, {?RC_MALFORMED_PACKET, Reason}, Channel);

handle_in({frame_error, Reason}, Channel = #channel{conn_state = disconnected}) ->
    ?SLOG(error, #{msg => "malformed_mqtt_message", reason => Reason}),
    {ok, Channel};

handle_in(Packet, Channel) ->
    ?SLOG(error, #{msg => "disconnecting_due_to_unexpected_message", packet => Packet}),
    handle_out(disconnect, ?RC_PROTOCOL_ERROR, Channel).

%%--------------------------------------------------------------------
%% Process Connect
%%--------------------------------------------------------------------

process_connect(AckProps, Channel = #channel{conninfo = ConnInfo,
                                             clientinfo = ClientInfo}) ->
    #{clean_start := CleanStart} = ConnInfo,
    case emqx_cm:open_session(CleanStart, ClientInfo, ConnInfo) of
        {ok, #{session := Session, present := false}} ->
            NChannel = Channel#channel{session = Session},
            handle_out(connack, {?RC_SUCCESS, sp(false), AckProps}, NChannel);
        {ok, #{session := Session, present := true, pendings := Pendings}} ->
            Pendings1 = lists:usort(lists:append(Pendings, emqx_misc:drain_deliver())),
            NChannel = Channel#channel{session  = Session,
                                       resuming = true,
                                       pendings = Pendings1
                                      },
            handle_out(connack, {?RC_SUCCESS, sp(true), AckProps}, NChannel);
        {error, client_id_unavailable} ->
            handle_out(connack, ?RC_CLIENT_IDENTIFIER_NOT_VALID, Channel);
        {error, Reason} ->
            ?SLOG(error, #{msg => "failed_to_open_session", reason => Reason}),
            handle_out(connack, ?RC_UNSPECIFIED_ERROR, Channel)
    end.

%%--------------------------------------------------------------------
%% Process Publish
%%--------------------------------------------------------------------

process_publish(Packet = ?PUBLISH_PACKET(QoS, Topic, PacketId), Channel) ->
    case pipeline([fun check_quota_exceeded/2,
                   fun process_alias/2,
                   fun check_pub_alias/2,
                   fun check_pub_authz/2,
                   fun check_pub_caps/2
                  ], Packet, Channel) of
        {ok, NPacket, NChannel} ->
            Msg = packet_to_message(NPacket, NChannel),
            do_publish(PacketId, Msg, NChannel);
        {error, Rc = ?RC_NOT_AUTHORIZED, NChannel} ->
            ?SLOG(warning, #{
                msg => "cannot_publish_to_topic",
                reason => emqx_reason_codes:name(Rc)
            }, #{topic => Topic}),
            case emqx:get_config([authorization, deny_action], ignore) of
                ignore ->
                    case QoS of
                       ?QOS_0 -> {ok, NChannel};
                       ?QOS_1 ->
                            handle_out(puback, {PacketId, Rc}, NChannel);
                       ?QOS_2 ->
                            handle_out(pubrec, {PacketId, Rc}, NChannel)
                    end;
                disconnect ->
                    handle_out(disconnect, Rc, NChannel)
            end;
        {error, Rc = ?RC_QUOTA_EXCEEDED, NChannel} ->
            ?SLOG(warning, #{
                msg => "cannot_publish_to_topic",
                reason => emqx_reason_codes:name(Rc)
            }, #{topic => Topic}),
            case QoS of
                ?QOS_0 ->
                    ok = emqx_metrics:inc('packets.publish.dropped'),
                    {ok, NChannel};
                ?QOS_1 ->
                    handle_out(puback, {PacketId, Rc}, NChannel);
                ?QOS_2 ->
                    handle_out(pubrec, {PacketId, Rc}, NChannel)
            end;
        {error, Rc, NChannel} ->
            ?SLOG(warning, #{
                msg => "cannot_publish_to_topic",
                topic => Topic,
                reason => emqx_reason_codes:name(Rc)
            }, #{topic => Topic}),
            handle_out(disconnect, Rc, NChannel)
    end.

packet_to_message(Packet, #channel{
                    conninfo = #{proto_ver := ProtoVer},
                    clientinfo = #{
                        protocol := Protocol,
                        clientid := ClientId,
                        username := Username,
                        peerhost := PeerHost,
                        mountpoint := MountPoint
                    }
                }) ->
    emqx_mountpoint:mount(MountPoint,
        emqx_packet:to_message(
            Packet, ClientId,
            #{proto_ver => ProtoVer,
              protocol => Protocol,
              username => Username,
              peerhost => PeerHost})).

do_publish(_PacketId, Msg = #message{qos = ?QOS_0}, Channel) ->
    Result = emqx_broker:publish(Msg),
    NChannel = ensure_quota(Result, Channel),
    {ok, NChannel};

do_publish(PacketId, Msg = #message{qos = ?QOS_1}, Channel) ->
    PubRes = emqx_broker:publish(Msg),
    RC = puback_reason_code(PubRes),
    NChannel = ensure_quota(PubRes, Channel),
    handle_out(puback, {PacketId, RC}, NChannel);

do_publish(PacketId, Msg = #message{qos = ?QOS_2},
           Channel = #channel{session = Session}) ->
    case emqx_session:publish(PacketId, Msg, Session) of
        {ok, PubRes, NSession} ->
            RC = puback_reason_code(PubRes),
            NChannel0 = set_session(NSession, Channel),
            NChannel1 = ensure_timer(await_timer, NChannel0),
            NChannel2 = ensure_quota(PubRes, NChannel1),
            handle_out(pubrec, {PacketId, RC}, NChannel2);
        {error, RC = ?RC_PACKET_IDENTIFIER_IN_USE} ->
            ok = emqx_metrics:inc('packets.publish.inuse'),
            handle_out(pubrec, {PacketId, RC}, Channel);
        {error, RC = ?RC_RECEIVE_MAXIMUM_EXCEEDED} ->
            ?SLOG(warning, #{
                msg => "dropped_qos2_packet",
                reason => emqx_reason_codes:name(RC),
                packet_id => PacketId
            }, #{topic => Msg#message.topic}),
            ok = emqx_metrics:inc('packets.publish.dropped'),
            handle_out(disconnect, RC, Channel)
    end.

ensure_quota(_, Channel = #channel{quota = undefined}) ->
    Channel;
ensure_quota(PubRes, Channel = #channel{quota = Limiter}) ->
    Cnt = lists:foldl(
              fun({_, _, ok}, N) -> N + 1;
                 ({_, _, {ok, I}}, N) -> N + I;
                 (_, N) -> N
              end, 1, PubRes),
    case emqx_limiter_container:check(Cnt, ?LIMITER_ROUTING, Limiter) of
        {ok, NLimiter} ->
            Channel#channel{quota = NLimiter};
        {_, Intv, NLimiter} ->
            ensure_timer(quota_timer, Intv, Channel#channel{quota = NLimiter})
    end.

-compile({inline, [puback_reason_code/1]}).
puback_reason_code([])    -> ?RC_NO_MATCHING_SUBSCRIBERS;
puback_reason_code([_ | _]) -> ?RC_SUCCESS.

-compile({inline, [after_message_acked/3]}).
after_message_acked(ClientInfo, Msg, PubAckProps) ->
    ok = emqx_metrics:inc('messages.acked'),
    emqx_hooks:run('message.acked', [ClientInfo,
        emqx_message:set_header(puback_props, PubAckProps, Msg)]).

%%--------------------------------------------------------------------
%% Process Subscribe
%%--------------------------------------------------------------------

-compile({inline, [process_subscribe/3]}).
process_subscribe(TopicFilters, SubProps, Channel) ->
    process_subscribe(TopicFilters, SubProps, Channel, []).

process_subscribe([], _SubProps, Channel, Acc) ->
    {lists:reverse(Acc), Channel};

process_subscribe([Topic = {TopicFilter, SubOpts} | More], SubProps, Channel, Acc) ->
    case check_sub_caps(TopicFilter, SubOpts, Channel) of
         ok ->
            {ReasonCode, NChannel} = do_subscribe(TopicFilter,
                                                  SubOpts#{sub_props => SubProps},
                                                  Channel),
            process_subscribe(More, SubProps, NChannel, [{Topic, ReasonCode} | Acc]);
        {error, ReasonCode} ->
            ?SLOG(warning, #{
                msg => "cannot_subscribe_topic_filter",
                reason => emqx_reason_codes:name(ReasonCode)
            }, #{topic => TopicFilter}),
            process_subscribe(More, SubProps, Channel, [{Topic, ReasonCode} | Acc])
    end.

do_subscribe(TopicFilter, SubOpts = #{qos := QoS}, Channel =
             #channel{clientinfo = ClientInfo = #{mountpoint := MountPoint},
                      session = Session}) ->
    NTopicFilter = emqx_mountpoint:mount(MountPoint, TopicFilter),
    NSubOpts = enrich_subopts(maps:merge(?DEFAULT_SUBOPTS, SubOpts), Channel),
    case emqx_session:subscribe(ClientInfo, NTopicFilter, NSubOpts, Session) of
        {ok, NSession} ->
            {QoS, set_session(NSession, Channel)};
        {error, RC} ->
            ?SLOG(warning, #{
                msg => "cannot_subscribe_topic_filter",
                reason => emqx_reason_codes:text(RC)
            }, #{topic => NTopicFilter}),
            {RC, Channel}
    end.

%%--------------------------------------------------------------------
%% Process Unsubscribe
%%--------------------------------------------------------------------

-compile({inline, [process_unsubscribe/3]}).
process_unsubscribe(TopicFilters, UnSubProps, Channel) ->
    process_unsubscribe(TopicFilters, UnSubProps, Channel, []).

process_unsubscribe([], _UnSubProps, Channel, Acc) ->
    {lists:reverse(Acc), Channel};

process_unsubscribe([{TopicFilter, SubOpts} | More], UnSubProps, Channel, Acc) ->
    {RC, NChannel} = do_unsubscribe(TopicFilter, SubOpts#{unsub_props => UnSubProps}, Channel),
    process_unsubscribe(More, UnSubProps, NChannel, [RC | Acc]).

do_unsubscribe(TopicFilter, SubOpts, Channel =
               #channel{clientinfo = ClientInfo = #{mountpoint := MountPoint},
                        session = Session}) ->
    TopicFilter1 = emqx_mountpoint:mount(MountPoint, TopicFilter),
    case emqx_session:unsubscribe(ClientInfo, TopicFilter1, SubOpts, Session) of
        {ok, NSession} ->
            {?RC_SUCCESS, set_session(NSession, Channel)};
        {error, RC} -> {RC, Channel}
    end.
%%--------------------------------------------------------------------
%% Process Disconnect
%%--------------------------------------------------------------------

%% MQTT-v5.0: 3.14.4 DISCONNECT Actions
maybe_clean_will_msg(?RC_SUCCESS, Channel) ->
    Channel#channel{will_msg = undefined};
maybe_clean_will_msg(_ReasonCode, Channel) ->
    Channel.

%% MQTT-v5.0: 3.14.2.2.2 Session Expiry Interval
process_disconnect(_ReasonCode, #{'Session-Expiry-Interval' := Interval},
                   Channel = #channel{conninfo = #{expiry_interval := 0}})
    when Interval > 0 ->
    handle_out(disconnect, ?RC_PROTOCOL_ERROR, Channel);

process_disconnect(ReasonCode, Properties, Channel) ->
    NChannel = maybe_update_expiry_interval(Properties, Channel),
    {ok, {close, disconnect_reason(ReasonCode)}, NChannel}.

maybe_update_expiry_interval(#{'Session-Expiry-Interval' := Interval},
                             Channel = #channel{conninfo = ConnInfo, clientinfo = ClientInfo}) ->
    EI = timer:seconds(Interval),
    OldEI = maps:get(expiry_interval, ConnInfo, 0),
    case OldEI =:= EI of
        true -> Channel;
        false ->
            NChannel = Channel#channel{conninfo = ConnInfo#{expiry_interval => EI}},
            ClientID = maps:get(clientid, ClientInfo, undefined),
            %% Check if the client turns off persistence (turning it on is disallowed)
            case EI =:= 0 andalso OldEI > 0 of
                true ->
                    S = emqx_persistent_session:discard(ClientID, NChannel#channel.session),
                    set_session(S, NChannel);
                false ->
                    NChannel
            end
    end;
maybe_update_expiry_interval(_Properties, Channel) -> Channel.

%%--------------------------------------------------------------------
%% Handle Delivers from broker to client
%%--------------------------------------------------------------------

-spec(handle_deliver(list(emqx_types:deliver()), channel())
      -> {ok, channel()} | {ok, replies(), channel()}).

handle_deliver(Delivers, Channel = #channel{takeover = true,
                                            pendings = Pendings,
                                            session = Session,
                                            clientinfo = #{clientid := ClientId}}) ->
    %% NOTE: Order is important here. While the takeover is in
    %% progress, the session cannot enqueue messages, since it already
    %% passed on the queue to the new connection in the session state.
    NPendings = lists:append(
                  Pendings,
                  emqx_session:ignore_local(maybe_nack(Delivers), ClientId, Session)),
    {ok, Channel#channel{pendings = NPendings}};

handle_deliver(Delivers, Channel = #channel{conn_state = disconnected,
                                            takeover   = false,
                                            session    = Session,
                                            clientinfo = #{clientid := ClientId}}) ->
    Delivers1 = maybe_nack(Delivers),
    Delivers2 = emqx_session:ignore_local(Delivers1, ClientId, Session),
    NSession = emqx_session:enqueue(Delivers2, Session),
    NChannel = set_session(NSession, Channel),
    %% We consider queued/dropped messages as delivered since they are now in the session state.
    maybe_mark_as_delivered(Session, Delivers),
    {ok, NChannel};

handle_deliver(Delivers, Channel = #channel{session = Session,
                                            takeover   = false,
                                            clientinfo = #{clientid := ClientId}
                                           }) ->
    case emqx_session:deliver(emqx_session:ignore_local(Delivers, ClientId, Session), Session) of
        {ok, Publishes, NSession} ->
            NChannel = set_session(NSession, Channel),
            maybe_mark_as_delivered(NSession, Delivers),
            handle_out(publish, Publishes, ensure_timer(retry_timer, NChannel));
        {ok, NSession} ->
            {ok, set_session(NSession, Channel)}
    end.

%% Nack delivers from shared subscription
maybe_nack(Delivers) ->
    lists:filter(fun not_nacked/1, Delivers).

not_nacked({deliver, _Topic, Msg}) ->
    not (emqx_shared_sub:is_ack_required(Msg)
         andalso (ok == emqx_shared_sub:nack_no_connection(Msg))).

maybe_mark_as_delivered(Session, Delivers) ->
    case emqx_session:info(is_persistent, Session) of
        false -> skip;
        true ->
            SessionID = emqx_session:info(id, Session),
            emqx_persistent_session:mark_as_delivered(SessionID, Delivers)
    end.

%%--------------------------------------------------------------------
%% Handle outgoing packet
%%--------------------------------------------------------------------

-spec(handle_out(atom(), term(), channel())
      -> {ok, channel()}
       | {ok, replies(), channel()}
       | {shutdown, Reason :: term(), channel()}
       | {shutdown, Reason :: term(), replies(), channel()}).
handle_out(connack, {?RC_SUCCESS, SP, Props}, Channel = #channel{conninfo = ConnInfo}) ->
    AckProps = run_fold([fun enrich_connack_caps/2,
                         fun enrich_server_keepalive/2,
                         fun enrich_response_information/2,
                         fun enrich_assigned_clientid/2
                        ], Props, Channel),
    NAckProps = run_hooks('client.connack',
                          [ConnInfo, emqx_reason_codes:name(?RC_SUCCESS)],
                          AckProps
                         ),

    return_connack(?CONNACK_PACKET(?RC_SUCCESS, SP, NAckProps),
                   ensure_keepalive(NAckProps, Channel));

handle_out(connack, ReasonCode, Channel = #channel{conninfo = ConnInfo}) ->
    Reason = emqx_reason_codes:name(ReasonCode),
    AckProps = run_hooks('client.connack', [ConnInfo, Reason], emqx_mqtt_props:new()),
    AckPacket = ?CONNACK_PACKET(case maps:get(proto_ver, ConnInfo) of
                                    ?MQTT_PROTO_V5 -> ReasonCode;
                                    _ -> emqx_reason_codes:compat(connack, ReasonCode)
                                end, sp(false), AckProps),
    shutdown(Reason, AckPacket, Channel);

%% Optimize?
handle_out(publish, [], Channel) ->
    {ok, Channel};

handle_out(publish, Publishes, Channel) ->
    {Packets, NChannel} = do_deliver(Publishes, Channel),
    {ok, {outgoing, Packets}, NChannel};

handle_out(puback, {PacketId, ReasonCode}, Channel) ->
    {ok, ?PUBACK_PACKET(PacketId, ReasonCode), Channel};

handle_out(pubrec, {PacketId, ReasonCode}, Channel) ->
    {ok, ?PUBREC_PACKET(PacketId, ReasonCode), Channel};

handle_out(pubrel, {PacketId, ReasonCode}, Channel) ->
    {ok, ?PUBREL_PACKET(PacketId, ReasonCode), Channel};

handle_out(pubcomp, {PacketId, ReasonCode}, Channel) ->
    {ok, ?PUBCOMP_PACKET(PacketId, ReasonCode), Channel};

handle_out(suback, {PacketId, ReasonCodes}, Channel = ?IS_MQTT_V5) ->
    return_sub_unsub_ack(?SUBACK_PACKET(PacketId, ReasonCodes), Channel);

handle_out(suback, {PacketId, ReasonCodes}, Channel) ->
    ReasonCodes1 = [emqx_reason_codes:compat(suback, RC) || RC <- ReasonCodes],
    return_sub_unsub_ack(?SUBACK_PACKET(PacketId, ReasonCodes1), Channel);

handle_out(unsuback, {PacketId, ReasonCodes}, Channel = ?IS_MQTT_V5) ->
    return_sub_unsub_ack(?UNSUBACK_PACKET(PacketId, ReasonCodes), Channel);

handle_out(unsuback, {PacketId, _ReasonCodes}, Channel) ->
    return_sub_unsub_ack(?UNSUBACK_PACKET(PacketId), Channel);

handle_out(disconnect, ReasonCode, Channel) when is_integer(ReasonCode) ->
    ReasonName = disconnect_reason(ReasonCode),
    handle_out(disconnect, {ReasonCode, ReasonName}, Channel);

handle_out(disconnect, {ReasonCode, ReasonName}, Channel = ?IS_MQTT_V5) ->
    Packet = ?DISCONNECT_PACKET(ReasonCode),
    {ok, [{outgoing, Packet}, {close, ReasonName}], Channel};

handle_out(disconnect, {_ReasonCode, ReasonName}, Channel) ->
    {ok, {close, ReasonName}, Channel};

handle_out(auth, {ReasonCode, Properties}, Channel) ->
    {ok, ?AUTH_PACKET(ReasonCode, Properties), Channel};

handle_out(Type, Data, Channel) ->
    ?SLOG(error, #{msg => "unexpected_outgoing", type => Type, data => Data}),
    {ok, Channel}.

%%--------------------------------------------------------------------
%% Return ConnAck
%%--------------------------------------------------------------------

return_connack(AckPacket, Channel) ->
    Replies = [{event, connected}, {connack, AckPacket}],
    case maybe_resume_session(Channel) of
        ignore -> {ok, Replies, Channel};
        {ok, Publishes, NSession} ->
            NChannel0 = Channel#channel{resuming = false,
                                       pendings = []
                                      },
            NChannel1 = set_session(NSession, NChannel0),
            {Packets, NChannel2} = do_deliver(Publishes, NChannel1),
            Outgoing = [{outgoing, Packets} || length(Packets) > 0],
            {ok, Replies ++ Outgoing, NChannel2}
    end.

%%--------------------------------------------------------------------
%% Deliver publish: broker -> client
%%--------------------------------------------------------------------

%% return list(emqx_types:packet())
do_deliver({pubrel, PacketId}, Channel) ->
    {[?PUBREL_PACKET(PacketId, ?RC_SUCCESS)], Channel};

do_deliver({PacketId, Msg}, Channel = #channel{clientinfo = ClientInfo =
                                     #{mountpoint := MountPoint}}) ->
    ok = emqx_metrics:inc('messages.delivered'),
    Msg1 = emqx_hooks:run_fold('message.delivered',
                                [ClientInfo],
                                emqx_message:update_expiry(Msg)
                                ),
    Msg2 = emqx_mountpoint:unmount(MountPoint, Msg1),
    Packet = emqx_message:to_packet(PacketId, Msg2),
    {NPacket, NChannel} = packing_alias(Packet, Channel),
    {[NPacket], NChannel};

do_deliver([Publish], Channel) ->
    do_deliver(Publish, Channel);

do_deliver(Publishes, Channel) when is_list(Publishes) ->
    {Packets, NChannel} =
        lists:foldl(fun(Publish, {Acc, Chann}) ->
            {Packets, NChann} = do_deliver(Publish, Chann),
            {Packets ++ Acc, NChann}
        end, {[], Channel}, Publishes),
    {lists:reverse(Packets), NChannel}.

%%--------------------------------------------------------------------
%% Handle out suback
%%--------------------------------------------------------------------

return_sub_unsub_ack(Packet, Channel) ->
    {ok, [{outgoing, Packet}, {event, updated}], Channel}.

%%--------------------------------------------------------------------
%% Handle call
%%--------------------------------------------------------------------

-spec(handle_call(Req :: term(), channel())
      -> {reply, Reply :: term(), channel()}
       | {shutdown, Reason :: term(), Reply :: term(), channel()}
       | {shutdown, Reason :: term(), Reply :: term(), emqx_types:packet(), channel()}).
handle_call(kick, Channel) ->
    Channel1 = ensure_disconnected(kicked, Channel),
    disconnect_and_shutdown(kicked, ok, Channel1);

handle_call(discard, Channel) ->
    disconnect_and_shutdown(discarded, ok, Channel);

%% Session Takeover
handle_call({takeover, 'begin'}, Channel = #channel{session = Session}) ->
    reply(Session, Channel#channel{takeover = true});

handle_call({takeover, 'end'}, Channel = #channel{session  = Session,
                                                  pendings = Pendings}) ->
    ok = emqx_session:takeover(Session),
    %% TODO: Should not drain deliver here (side effect)
    Delivers = emqx_misc:drain_deliver(),
    AllPendings = lists:append(Delivers, Pendings),
    disconnect_and_shutdown(takenover, AllPendings, Channel);

handle_call(list_authz_cache, Channel) ->
    {reply, emqx_authz_cache:list_authz_cache(), Channel};

handle_call({quota, Bucket}, #channel{quota = Quota} = Channel) ->
    Quota2 = emqx_limiter_container:update_by_name(message_routing, Bucket, Quota),
    reply(ok, Channel#channel{quota = Quota2});

handle_call({keepalive, Interval}, Channel = #channel{keepalive = KeepAlive,
    conninfo = ConnInfo}) ->
    ClientId = info(clientid, Channel),
    NKeepalive = emqx_keepalive:set(interval, Interval * 1000, KeepAlive),
    NConnInfo = maps:put(keepalive, Interval, ConnInfo),
    NChannel = Channel#channel{keepalive = NKeepalive, conninfo = NConnInfo},
    SockInfo = maps:get(sockinfo, emqx_cm:get_chan_info(ClientId), #{}),
    ChanInfo1 = info(NChannel),
    emqx_cm:set_chan_info(ClientId, ChanInfo1#{sockinfo => SockInfo}),
    reply(ok, reset_timer(alive_timer, NChannel));

handle_call(Req, Channel) ->
    ?SLOG(error, #{msg => "unexpected_call", call => Req}),
    reply(ignored, Channel).

%%--------------------------------------------------------------------
%% Handle Info
%%--------------------------------------------------------------------

-spec(handle_info(Info :: term(), channel())
      -> ok | {ok, channel()} | {shutdown, Reason :: term(), channel()}).

handle_info({subscribe, TopicFilters}, Channel ) ->
    {_, NChannel} = lists:foldl(
        fun({TopicFilter, SubOpts}, {_, ChannelAcc}) ->
            do_subscribe(TopicFilter, SubOpts, ChannelAcc)
        end, {[], Channel}, parse_topic_filters(TopicFilters)),
    {ok, NChannel};

handle_info({unsubscribe, TopicFilters}, Channel) ->
    {_RC, NChannel} = process_unsubscribe(TopicFilters, #{}, Channel),
    {ok, NChannel};

handle_info({sock_closed, Reason}, Channel = #channel{conn_state = idle}) ->
    shutdown(Reason, Channel);

handle_info({sock_closed, Reason}, Channel = #channel{conn_state = connecting}) ->
    shutdown(Reason, Channel);

handle_info({sock_closed, Reason}, Channel =
            #channel{conn_state = ConnState,
                     clientinfo = ClientInfo = #{zone := Zone}})
        when ConnState =:= connected orelse ConnState =:= reauthenticating ->
    emqx_config:get_zone_conf(Zone, [flapping_detect, enable])
        andalso emqx_flapping:detect(ClientInfo),
    Channel1 = ensure_disconnected(Reason, mabye_publish_will_msg(Channel)),
    case maybe_shutdown(Reason, Channel1) of
        {ok, Channel2} -> {ok, {event, disconnected}, Channel2};
        Shutdown -> Shutdown
    end;

handle_info({sock_closed, Reason}, Channel = #channel{conn_state = disconnected}) ->
    ?SLOG(error, #{msg => "unexpected_sock_close", reason => Reason}),
    {ok, Channel};

handle_info(clean_authz_cache, Channel) ->
    ok = emqx_authz_cache:empty_authz_cache(),
    {ok, Channel};

handle_info(die_if_test = Info, Channel) ->
    die_if_test_compiled(),
    ?SLOG(error, #{msg => "unexpected_info", info => Info}),
    {ok, Channel};

handle_info(Info, Channel) ->
    ?SLOG(error, #{msg => "unexpected_info", info => Info}),
    {ok, Channel}.

-ifdef(TEST).

-spec die_if_test_compiled() -> no_return().
die_if_test_compiled() ->
    exit(normal).

-else.

die_if_test_compiled() ->
    ok.

-endif.

%%--------------------------------------------------------------------
%% Handle timeout
%%--------------------------------------------------------------------

-spec(handle_timeout(reference(), Msg :: term(), channel())
      -> {ok, channel()}
       | {ok, replies(), channel()}
       | {shutdown, Reason :: term(), channel()}).
handle_timeout(_TRef, {keepalive, _StatVal},
               Channel = #channel{keepalive = undefined}) ->
    {ok, Channel};
handle_timeout(_TRef, {keepalive, _StatVal},
               Channel = #channel{conn_state = disconnected}) ->
    {ok, Channel};
handle_timeout(_TRef, {keepalive, StatVal},
               Channel = #channel{keepalive = Keepalive}) ->
    case emqx_keepalive:check(StatVal, Keepalive) of
        {ok, NKeepalive} ->
            NChannel = Channel#channel{keepalive = NKeepalive},
            {ok, reset_timer(alive_timer, NChannel)};
        {error, timeout} ->
            handle_out(disconnect, ?RC_KEEP_ALIVE_TIMEOUT, Channel)
    end;

handle_timeout(_TRef, retry_delivery,
               Channel = #channel{conn_state = disconnected}) ->
    {ok, Channel};
handle_timeout(_TRef, retry_delivery,
               Channel = #channel{session = Session}) ->
    case emqx_session:retry(Session) of
        {ok, NSession} ->
            {ok, clean_timer(retry_timer, set_session(NSession, Channel))};
        {ok, Publishes, Timeout, NSession} ->
            NChannel = set_session(NSession, Channel),
            handle_out(publish, Publishes, reset_timer(retry_timer, Timeout, NChannel))
    end;

handle_timeout(_TRef, expire_awaiting_rel,
               Channel = #channel{conn_state = disconnected}) ->
    {ok, Channel};
handle_timeout(_TRef, expire_awaiting_rel,
               Channel = #channel{session = Session}) ->
    case emqx_session:expire(awaiting_rel, Session) of
        {ok, NSession} ->
            {ok, clean_timer(await_timer, set_session(NSession, Channel))};
        {ok, Timeout, NSession} ->
            {ok, reset_timer(await_timer, Timeout, set_session(NSession, Channel))}
    end;

handle_timeout(_TRef, expire_session, Channel) ->
    shutdown(expired, Channel);

handle_timeout(_TRef, will_message, Channel = #channel{will_msg = WillMsg}) ->
    (WillMsg =/= undefined) andalso publish_will_msg(WillMsg),
    {ok, clean_timer(will_timer, Channel#channel{will_msg = undefined})};

handle_timeout(_TRef, expire_quota_limit,
               #channel{quota = Quota} = Channel) ->
    case emqx_limiter_container:retry(?LIMITER_ROUTING, Quota) of
        {_, Intv, Quota2} ->
            Channel2 = ensure_timer(quota_timer, Intv, Channel#channel{quota = Quota2}),
            {ok, Channel2};
        {_, Quota2} ->
            {ok, clean_timer(quota_timer, Channel#channel{quota = Quota2})}
    end;

handle_timeout(_TRef, Msg, Channel) ->
    ?SLOG(error, #{msg => "unexpected_timeout", timeout_msg => Msg}),
    {ok, Channel}.

%%--------------------------------------------------------------------
%% Ensure timers
%%--------------------------------------------------------------------

ensure_timer([Name], Channel) ->
    ensure_timer(Name, Channel);
ensure_timer([Name | Rest], Channel) ->
    ensure_timer(Rest, ensure_timer(Name, Channel));

ensure_timer(Name, Channel = #channel{timers = Timers}) ->
    TRef = maps:get(Name, Timers, undefined),
    Time = interval(Name, Channel),
    case TRef == undefined andalso Time > 0 of
        true  -> ensure_timer(Name, Time, Channel);
        false -> Channel %% Timer disabled or exists
    end.

ensure_timer(Name, Time, Channel = #channel{timers = Timers}) ->
    Msg = maps:get(Name, ?TIMER_TABLE),
    TRef = emqx_misc:start_timer(Time, Msg),
    Channel#channel{timers = Timers#{Name => TRef}}.

reset_timer(Name, Channel) ->
    ensure_timer(Name, clean_timer(Name, Channel)).

reset_timer(Name, Time, Channel) ->
    ensure_timer(Name, Time, clean_timer(Name, Channel)).

clean_timer(Name, Channel = #channel{timers = Timers}) ->
    Channel#channel{timers = maps:remove(Name, Timers)}.

interval(alive_timer, #channel{keepalive = KeepAlive}) ->
    emqx_keepalive:info(interval, KeepAlive);
interval(retry_timer, #channel{session = Session}) ->
    emqx_session:info(retry_interval, Session);
interval(await_timer, #channel{session = Session}) ->
    emqx_session:info(await_rel_timeout, Session);
interval(expire_timer, #channel{conninfo = ConnInfo}) ->
    maps:get(expiry_interval, ConnInfo);
interval(will_timer, #channel{will_msg = WillMsg}) ->
    timer:seconds(will_delay_interval(WillMsg)).

%%--------------------------------------------------------------------
%% Terminate
%%--------------------------------------------------------------------

-spec(terminate(any(), channel()) -> ok).
terminate(_, #channel{conn_state = idle}) -> ok;
terminate(normal, Channel) ->
    run_terminate_hook(normal, Channel);
terminate({shutdown, kicked}, Channel) ->
    run_terminate_hook(kicked, Channel);
terminate({shutdown, Reason}, Channel) when Reason =:= discarded;
                                            Reason =:= takenover ->
    run_terminate_hook(Reason, Channel);
terminate(Reason, Channel = #channel{will_msg = WillMsg}) ->
    (WillMsg =/= undefined) andalso publish_will_msg(WillMsg),
    (Reason =:= expired) andalso persist_if_session(Channel),
    run_terminate_hook(Reason, Channel).

persist_if_session(#channel{session = Session} = Channel) ->
    case emqx_session:is_session(Session) of
        true ->
            _ = emqx_persistent_session:persist(Channel#channel.clientinfo,
                                                Channel#channel.conninfo,
                                                Channel#channel.session),
            ok;
        false ->
            ok
    end.

run_terminate_hook(_Reason, #channel{session = undefined}) -> ok;
run_terminate_hook(Reason, #channel{clientinfo = ClientInfo, session = Session}) ->
    emqx_session:terminate(ClientInfo, Reason, Session).

%%--------------------------------------------------------------------
%% Internal functions
%%--------------------------------------------------------------------
overload_protection(_, #channel{clientinfo = #{zone := Zone}}) ->
    emqx_olp:backoff(Zone),
    ok.

%%--------------------------------------------------------------------
%% Enrich MQTT Connect Info

enrich_conninfo(ConnPkt = #mqtt_packet_connect{
                             proto_name  = ProtoName,
                             proto_ver   = ProtoVer,
                             clean_start = CleanStart,
                             keepalive   = Keepalive,
                             properties  = ConnProps,
                             clientid    = ClientId,
                             username    = Username
                            },
                Channel = #channel{conninfo   = ConnInfo,
                                   clientinfo = #{zone := Zone}
                                  }) ->
    ExpiryInterval = expiry_interval(Zone, ConnPkt),
    NConnInfo = ConnInfo#{proto_name  => ProtoName,
                          proto_ver   => ProtoVer,
                          clean_start => CleanStart,
                          keepalive   => Keepalive,
                          clientid    => ClientId,
                          username    => Username,
                          conn_props  => ConnProps,
                          expiry_interval => ExpiryInterval,
                          receive_maximum => receive_maximum(Zone, ConnProps)
                         },
    {ok, Channel#channel{conninfo = NConnInfo}}.

%% If the Session Expiry Interval is absent the value 0 is used.
expiry_interval(_, #mqtt_packet_connect{proto_ver  = ?MQTT_PROTO_V5,
                                            properties = ConnProps}) ->
    timer:seconds(emqx_mqtt_props:get('Session-Expiry-Interval', ConnProps, 0));
expiry_interval(Zone, #mqtt_packet_connect{clean_start = false}) ->
    get_mqtt_conf(Zone, session_expiry_interval);
expiry_interval(_, #mqtt_packet_connect{clean_start = true}) ->
    0.

receive_maximum(Zone, ConnProps) ->
    MaxInflightConfig = case get_mqtt_conf(Zone, max_inflight) of
                            0 -> ?RECEIVE_MAXIMUM_LIMIT;
                            N -> N
                        end,
    %% Received might be zero which should be a protocol error
    %% we do not validate MQTT properties here
    %% it is to be caught later
    Received = emqx_mqtt_props:get('Receive-Maximum', ConnProps, MaxInflightConfig),
    erlang:min(Received, MaxInflightConfig).

%%--------------------------------------------------------------------
%% Run Connect Hooks

run_conn_hooks(ConnPkt, Channel = #channel{conninfo = ConnInfo}) ->
    ConnProps = emqx_packet:info(properties, ConnPkt),
    case run_hooks('client.connect', [ConnInfo], ConnProps) of
        Error = {error, _Reason} -> Error;
        NConnProps -> {ok, emqx_packet:set_props(NConnProps, ConnPkt), Channel}
    end.

%%--------------------------------------------------------------------
%% Check Connect Packet

check_connect(ConnPkt, #channel{clientinfo = #{zone := Zone}}) ->
    emqx_packet:check(ConnPkt, emqx_mqtt_caps:get_caps(Zone)).

%%--------------------------------------------------------------------
%% Enrich Client Info

enrich_client(ConnPkt, Channel = #channel{clientinfo = ClientInfo}) ->
    {ok, NConnPkt, NClientInfo} = pipeline([fun set_username/2,
                                            fun set_bridge_mode/2,
                                            fun maybe_username_as_clientid/2,
                                            fun maybe_assign_clientid/2,
                                            fun fix_mountpoint/2
                                           ], ConnPkt, ClientInfo),
    {ok, NConnPkt, Channel#channel{clientinfo = NClientInfo}}.

set_username(#mqtt_packet_connect{username = Username},
             ClientInfo = #{username := undefined}) ->
    {ok, ClientInfo#{username => Username}};
set_username(_ConnPkt, ClientInfo) -> {ok, ClientInfo}.

set_bridge_mode(#mqtt_packet_connect{is_bridge = true}, ClientInfo) ->
    {ok, ClientInfo#{is_bridge => true}};
set_bridge_mode(_ConnPkt, _ClientInfo) -> ok.

maybe_username_as_clientid(_ConnPkt, ClientInfo = #{username := undefined}) ->
    {ok, ClientInfo};
maybe_username_as_clientid(_ConnPkt, ClientInfo = #{zone := Zone,
        username := Username}) ->
    case get_mqtt_conf(Zone, use_username_as_clientid) of
        true  -> {ok, ClientInfo#{clientid => Username}};
        false -> ok
    end.

maybe_assign_clientid(_ConnPkt, ClientInfo = #{clientid := ClientId})
  when ClientId /= undefined ->
    {ok, ClientInfo};
maybe_assign_clientid(#mqtt_packet_connect{clientid = <<>>}, ClientInfo) ->
    %% Generate a rand clientId
    {ok, ClientInfo#{clientid => emqx_guid:to_base62(emqx_guid:gen())}};
maybe_assign_clientid(#mqtt_packet_connect{clientid = ClientId}, ClientInfo) ->
    {ok, ClientInfo#{clientid => ClientId}}.

fix_mountpoint(_ConnPkt, #{mountpoint := undefined}) -> ok;
fix_mountpoint(_ConnPkt, ClientInfo = #{mountpoint := MountPoint}) ->
    MountPoint1 = emqx_mountpoint:replvar(MountPoint, ClientInfo),
    {ok, ClientInfo#{mountpoint := MountPoint1}}.

%%--------------------------------------------------------------------
%% Set log metadata

set_log_meta(_ConnPkt, #channel{clientinfo = #{clientid := ClientId}}) ->
    emqx_logger:set_metadata_clientid(ClientId).

%%--------------------------------------------------------------------
%% Check banned

check_banned(_ConnPkt, #channel{clientinfo = ClientInfo}) ->
    case emqx_banned:check(ClientInfo) of
        true  -> {error, ?RC_BANNED};
        false -> ok
    end.

%%--------------------------------------------------------------------
%% Authenticate

authenticate(?CONNECT_PACKET(
                 #mqtt_packet_connect{
                     proto_ver = ?MQTT_PROTO_V5,
                     properties = #{'Authentication-Method' := AuthMethod} = Properties}),
             #channel{clientinfo = ClientInfo,
                      auth_cache = AuthCache} = Channel) ->
    AuthData = emqx_mqtt_props:get('Authentication-Data', Properties, undefined),
    do_authenticate(ClientInfo#{auth_method => AuthMethod,
                                auth_data => AuthData,
                                auth_cache => AuthCache}, Channel);

authenticate(?CONNECT_PACKET(#mqtt_packet_connect{password = Password}),
             #channel{clientinfo = ClientInfo} = Channel) ->
    do_authenticate(ClientInfo#{password => Password}, Channel);

authenticate(?AUTH_PACKET(_, #{'Authentication-Method' := AuthMethod} = Properties),
             #channel{clientinfo = ClientInfo,
                      conninfo = #{conn_props := ConnProps},
                      auth_cache = AuthCache} = Channel) ->
    case emqx_mqtt_props:get('Authentication-Method', ConnProps, undefined) of
        AuthMethod ->
            AuthData = emqx_mqtt_props:get('Authentication-Data', Properties, undefined),
            do_authenticate(ClientInfo#{auth_method => AuthMethod,
                                        auth_data => AuthData,
                                        auth_cache => AuthCache}, Channel);
        _ ->
            {error, ?RC_BAD_AUTHENTICATION_METHOD}
    end.

do_authenticate(#{auth_method := AuthMethod} = Credential,
                #channel{clientinfo = ClientInfo} = Channel) ->
    Properties = #{'Authentication-Method' => AuthMethod},
    case emqx_access_control:authenticate(Credential) of
        {ok, Result} ->
            {ok, Properties,
             Channel#channel{
               clientinfo = ClientInfo#{is_superuser => maps:get(is_superuser, Result, false)},
               auth_cache = #{}}};
        {ok, Result, AuthData} ->
            {ok, Properties#{'Authentication-Data' => AuthData},
             Channel#channel{
               clientinfo = ClientInfo#{is_superuser => maps:get(is_superuser, Result, false)},
               auth_cache = #{}}};
        {continue, AuthCache} ->
            {continue, Properties, Channel#channel{auth_cache = AuthCache}};
        {continue, AuthData, AuthCache} ->
            {continue, Properties#{'Authentication-Data' => AuthData},
             Channel#channel{auth_cache = AuthCache}};
        {error, Reason} ->
            {error, emqx_reason_codes:connack_error(Reason)}
    end;

do_authenticate(Credential, #channel{clientinfo = ClientInfo} = Channel) ->
    case emqx_access_control:authenticate(Credential) of
        {ok, #{is_superuser := IsSuperuser}} ->
            {ok, #{}, Channel#channel{clientinfo = ClientInfo#{is_superuser => IsSuperuser}}};
        {error, Reason} ->
            {error, emqx_reason_codes:connack_error(Reason)}
    end.

%%--------------------------------------------------------------------
%% Process Topic Alias

process_alias(Packet = #mqtt_packet{
                          variable = #mqtt_packet_publish{topic_name = <<>>,
                                                          properties = #{'Topic-Alias' := AliasId}
                                                         } = Publish
                         },
              Channel = ?IS_MQTT_V5 = #channel{topic_aliases = TopicAliases}) ->
    case find_alias(inbound, AliasId, TopicAliases) of
        {ok, Topic} ->
            NPublish = Publish#mqtt_packet_publish{topic_name = Topic},
            {ok, Packet#mqtt_packet{variable = NPublish}, Channel};
        false -> {error, ?RC_PROTOCOL_ERROR}
    end;

process_alias(#mqtt_packet{
                 variable = #mqtt_packet_publish{topic_name = Topic,
                                                 properties = #{'Topic-Alias' := AliasId}
                                                }
                },
              Channel = ?IS_MQTT_V5 = #channel{topic_aliases = TopicAliases}) ->
    NTopicAliases = save_alias(inbound, AliasId, Topic, TopicAliases),
    {ok, Channel#channel{topic_aliases = NTopicAliases}};

process_alias(_Packet, Channel) -> {ok, Channel}.

%%--------------------------------------------------------------------
%% Packing Topic Alias

packing_alias(Packet = #mqtt_packet{
                            variable = #mqtt_packet_publish{
                                          topic_name = Topic,
                                          properties = Prop
                                         } = Publish
                        },
              Channel = ?IS_MQTT_V5 = #channel{topic_aliases = TopicAliases,
                                               alias_maximum = Limits}) ->
    case find_alias(outbound, Topic, TopicAliases) of
        {ok, AliasId} ->
            NPublish = Publish#mqtt_packet_publish{
                            topic_name = <<>>,
                            properties = maps:merge(Prop, #{'Topic-Alias' => AliasId})
                            },
            {Packet#mqtt_packet{variable = NPublish}, Channel};
        error ->
            #{outbound := Aliases} = TopicAliases,
            AliasId = maps:size(Aliases) + 1,
            case (Limits =:= undefined) orelse
                    (AliasId =< maps:get(outbound, Limits, 0)) of
                true ->
                    NTopicAliases = save_alias(outbound, AliasId, Topic, TopicAliases),
                    NChannel = Channel#channel{topic_aliases = NTopicAliases},
                    NPublish = Publish#mqtt_packet_publish{
                                    topic_name = Topic,
                                    properties = maps:merge(Prop, #{'Topic-Alias' => AliasId})
                                    },
                    {Packet#mqtt_packet{variable = NPublish}, NChannel};
                false -> {Packet, Channel}
            end
    end;
packing_alias(Packet, Channel) -> {Packet, Channel}.

%%--------------------------------------------------------------------
%% Check quota state

check_quota_exceeded(_, #channel{timers = Timers}) ->
    case maps:get(quota_timer, Timers, undefined) of
        undefined -> ok;
        _ -> {error, ?RC_QUOTA_EXCEEDED}
    end.

%%--------------------------------------------------------------------
%% Check Pub Alias

check_pub_alias(#mqtt_packet{
                   variable = #mqtt_packet_publish{
                                 properties = #{'Topic-Alias' := AliasId}
                                }
                  },
                #channel{alias_maximum = Limits}) ->
    case (Limits =:= undefined) orelse
         (AliasId =< maps:get(inbound, Limits, ?MAX_TOPIC_AlIAS)) of
        true  -> ok;
        false -> {error, ?RC_TOPIC_ALIAS_INVALID}
    end;
check_pub_alias(_Packet, _Channel) -> ok.

%%--------------------------------------------------------------------
%% Check Pub Authorization

check_pub_authz(#mqtt_packet{variable = #mqtt_packet_publish{topic_name = Topic}},
              #channel{clientinfo = ClientInfo}) ->
    case emqx_access_control:authorize(ClientInfo, publish, Topic) of
        allow -> ok;
        deny  -> {error, ?RC_NOT_AUTHORIZED}
    end.

%%--------------------------------------------------------------------
%% Check Pub Caps

check_pub_caps(#mqtt_packet{header = #mqtt_packet_header{qos    = QoS,
                                                         retain = Retain},
                            variable = #mqtt_packet_publish{topic_name = Topic}
                           },
               #channel{clientinfo = #{zone := Zone}}) ->
    emqx_mqtt_caps:check_pub(Zone, #{qos => QoS, retain => Retain, topic => Topic}).

%%--------------------------------------------------------------------
%% Check Sub Authorization

check_sub_authzs(TopicFilters, Channel) ->
    check_sub_authzs(TopicFilters, Channel, []).

check_sub_authzs([ TopicFilter = {Topic, _} | More],
                 Channel = #channel{clientinfo = ClientInfo},
                 Acc) ->
    case emqx_access_control:authorize(ClientInfo, subscribe, Topic) of
        allow ->
            check_sub_authzs(More, Channel, [ {TopicFilter, 0} | Acc]);
        deny ->
            check_sub_authzs(More, Channel, [ {TopicFilter, ?RC_NOT_AUTHORIZED} | Acc])
    end;
check_sub_authzs([], _Channel, Acc) ->
    lists:reverse(Acc).

%%--------------------------------------------------------------------
%% Check Sub Caps

check_sub_caps(TopicFilter, SubOpts, #channel{clientinfo = #{zone := Zone}}) ->
    emqx_mqtt_caps:check_sub(Zone, TopicFilter, SubOpts).

%%--------------------------------------------------------------------
%% Enrich SubId

put_subid_in_subopts(#{'Subscription-Identifier' := SubId}, TopicFilters) ->
    [{Topic, SubOpts#{subid => SubId}} || {Topic, SubOpts} <- TopicFilters];
put_subid_in_subopts(_Properties, TopicFilters) -> TopicFilters.

%%--------------------------------------------------------------------
%% Enrich SubOpts

enrich_subopts(SubOpts, _Channel = ?IS_MQTT_V5) ->
    SubOpts;
enrich_subopts(SubOpts, #channel{clientinfo = #{zone := Zone, is_bridge := IsBridge}}) ->
    NL = flag(get_mqtt_conf(Zone, ignore_loop_deliver)),
    SubOpts#{rap => flag(IsBridge), nl => NL}.

%%--------------------------------------------------------------------
%% Enrich ConnAck Caps

enrich_connack_caps(AckProps, ?IS_MQTT_V5 = #channel{clientinfo = #{
        zone := Zone}}) ->
    #{max_packet_size       := MaxPktSize,
      max_qos_allowed       := MaxQoS,
      retain_available      := Retain,
      max_topic_alias       := MaxAlias,
      shared_subscription   := Shared,
      wildcard_subscription := Wildcard
     } = emqx_mqtt_caps:get_caps(Zone),
    NAckProps = AckProps#{'Retain-Available'    => flag(Retain),
                          'Maximum-Packet-Size' => MaxPktSize,
                          'Topic-Alias-Maximum' => MaxAlias,
                          'Wildcard-Subscription-Available'   => flag(Wildcard),
                          'Subscription-Identifier-Available' => 1,
                          'Shared-Subscription-Available'     => flag(Shared)
                         },
    %% MQTT 5.0 - 3.2.2.3.4:
    %% It is a Protocol Error to include Maximum QoS more than once,
    %% or to have a value other than 0 or 1. If the Maximum QoS is absent,
    %% the Client uses a Maximum QoS of 2.
    case MaxQoS =:= 2 of
        true -> NAckProps;
        _ -> NAckProps#{'Maximum-QoS' => MaxQoS}
    end;

enrich_connack_caps(AckProps, _Channel) -> AckProps.

%%--------------------------------------------------------------------
%% Enrich server keepalive

enrich_server_keepalive(AckProps, #channel{clientinfo = #{zone := Zone}}) ->
    case get_mqtt_conf(Zone, server_keepalive) of
        disabled -> AckProps;
        Keepalive -> AckProps#{'Server-Keep-Alive' => Keepalive}
    end.

%%--------------------------------------------------------------------
%% Enrich response information

enrich_response_information(AckProps, #channel{conninfo = #{conn_props := ConnProps},
        clientinfo = #{zone := Zone}}) ->
    case emqx_mqtt_props:get('Request-Response-Information', ConnProps, 0) of
        0 -> AckProps;
        1 -> AckProps#{'Response-Information' =>
                case get_mqtt_conf(Zone, response_information, "") of
                   "" -> undefined;
                   RspInfo -> RspInfo
                end}
    end.

%%--------------------------------------------------------------------
%% Enrich Assigned ClientId

enrich_assigned_clientid(AckProps, #channel{conninfo   = ConnInfo,
                                            clientinfo = #{clientid := ClientId}}) ->
    case maps:get(clientid, ConnInfo) of
        <<>> -> %% Original ClientId is null.
            AckProps#{'Assigned-Client-Identifier' => ClientId};
        _Origin -> AckProps
    end.

%%--------------------------------------------------------------------
%% Ensure connected

ensure_connected(Channel = #channel{conninfo = ConnInfo,
                                    clientinfo = ClientInfo}) ->
    NConnInfo = ConnInfo#{connected_at => erlang:system_time(millisecond)},
    ok = run_hooks('client.connected', [ClientInfo, NConnInfo]),
    Channel#channel{conninfo   = NConnInfo,
                    conn_state = connected
                   }.

%%--------------------------------------------------------------------
%% Init Alias Maximum

init_alias_maximum(#mqtt_packet_connect{proto_ver  = ?MQTT_PROTO_V5,
                                        properties = Properties},
                   #{zone := Zone} = _ClientInfo) ->
    #{outbound => emqx_mqtt_props:get('Topic-Alias-Maximum', Properties, 0),
      inbound  => maps:get(max_topic_alias, emqx_mqtt_caps:get_caps(Zone))
     };
init_alias_maximum(_ConnPkt, _ClientInfo) -> undefined.

%%--------------------------------------------------------------------
%% Enrich Keepalive

%% MQTT 5
ensure_keepalive(#{'Server-Keep-Alive' := Interval}, Channel = #channel{conninfo = ConnInfo}) ->
    ensure_keepalive_timer(Interval, Channel#channel{conninfo = ConnInfo#{keepalive => Interval}});

%% MQTT 3,4
ensure_keepalive(_AckProps, Channel = #channel{conninfo = ConnInfo}) ->
    ensure_keepalive_timer(maps:get(keepalive, ConnInfo), Channel).

ensure_keepalive_timer(0, Channel) -> Channel;
ensure_keepalive_timer(disabled, Channel) -> Channel;
ensure_keepalive_timer(Interval, Channel = #channel{clientinfo = #{zone := Zone}}) ->
    Backoff = get_mqtt_conf(Zone, keepalive_backoff),
    Keepalive = emqx_keepalive:init(round(timer:seconds(Interval) * Backoff)),
    ensure_timer(alive_timer, Channel#channel{keepalive = Keepalive}).

clear_keepalive(Channel = #channel{timers = Timers}) ->
    case maps:get(alive_timer, Timers, undefined) of
        undefined ->
            Channel;
        TRef ->
            emqx_misc:cancel_timer(TRef),
            Channel#channel{timers = maps:without([alive_timer], Timers)}
    end.
%%--------------------------------------------------------------------
%% Maybe Resume Session

maybe_resume_session(#channel{resuming = false}) ->
    ignore;
maybe_resume_session(#channel{session  = Session,
                              resuming = true,
                              pendings = Pendings,
                              clientinfo = #{clientid := ClientId}}) ->
    {ok, Publishes, Session1} = emqx_session:replay(Session),
    %% We consider queued/dropped messages as delivered since they are now in the session state.
    emqx_persistent_session:mark_as_delivered(ClientId, Pendings),
    case emqx_session:deliver(Pendings, Session1) of
        {ok, Session2} ->
            {ok, Publishes, Session2};
        {ok, More, Session2} ->
            {ok, lists:append(Publishes, More), Session2}
    end.

%%--------------------------------------------------------------------
%% Maybe Shutdown the Channel

maybe_shutdown(Reason, Channel = #channel{conninfo = ConnInfo}) ->
    case maps:get(expiry_interval, ConnInfo) of
        ?UINT_MAX -> {ok, Channel};
        I when I > 0 ->
            {ok, ensure_timer(expire_timer, I, Channel)};
        _ -> shutdown(Reason, Channel)
    end.

%%--------------------------------------------------------------------
%% Parse Topic Filters

-compile({inline, [parse_topic_filters/1]}).
parse_topic_filters(TopicFilters) ->
    lists:map(fun emqx_topic:parse/1, TopicFilters).

%%--------------------------------------------------------------------
%% Ensure disconnected

ensure_disconnected(Reason, Channel = #channel{conninfo = ConnInfo,
                                               clientinfo = ClientInfo}) ->
    NConnInfo = ConnInfo#{disconnected_at => erlang:system_time(millisecond)},
    ok = run_hooks('client.disconnected', [ClientInfo, Reason, NConnInfo]),
    ChanPid = self(),
    emqx_cm:mark_channel_disconnected(ChanPid),
    Channel#channel{conninfo = NConnInfo, conn_state = disconnected}.

%%--------------------------------------------------------------------
%% Maybe Publish will msg

mabye_publish_will_msg(Channel = #channel{will_msg = undefined}) ->
    Channel;
mabye_publish_will_msg(Channel = #channel{will_msg = WillMsg}) ->
    case will_delay_interval(WillMsg) of
        0 ->
            ok = publish_will_msg(WillMsg),
            Channel#channel{will_msg = undefined};
        I ->
            ensure_timer(will_timer, timer:seconds(I), Channel)
    end.

will_delay_interval(WillMsg) ->
    maps:get('Will-Delay-Interval', emqx_message:get_header(properties, WillMsg), 0).

publish_will_msg(Msg) ->
    %% TODO check if we should discard result here
    _ = emqx_broker:publish(Msg),
    ok.

%%--------------------------------------------------------------------
%% Disconnect Reason

disconnect_reason(?RC_SUCCESS) -> normal;
disconnect_reason(ReasonCode)  -> emqx_reason_codes:name(ReasonCode).

reason_code(takenover) -> ?RC_SESSION_TAKEN_OVER;
reason_code(discarded) -> ?RC_SESSION_TAKEN_OVER;
reason_code(_) -> ?RC_NORMAL_DISCONNECTION.

%%--------------------------------------------------------------------
%% Helper functions
%%--------------------------------------------------------------------

-compile({inline, [run_hooks/2, run_hooks/3]}).
run_hooks(Name, Args) ->
    ok = emqx_metrics:inc(Name), emqx_hooks:run(Name, Args).

run_hooks(Name, Args, Acc) ->
    ok = emqx_metrics:inc(Name), emqx_hooks:run_fold(Name, Args, Acc).

-compile({inline, [find_alias/3, save_alias/4]}).

find_alias(_, _, undefined) -> false;
find_alias(inbound, AliasId, _TopicAliases = #{inbound := Aliases}) ->
    maps:find(AliasId, Aliases);
find_alias(outbound, Topic, _TopicAliases = #{outbound := Aliases}) ->
    maps:find(Topic, Aliases).

save_alias(_, _, _, undefined) -> false;
save_alias(inbound, AliasId, Topic, TopicAliases = #{inbound := Aliases}) ->
    NAliases = maps:put(AliasId, Topic, Aliases),
    TopicAliases#{inbound => NAliases};
save_alias(outbound, AliasId, Topic, TopicAliases = #{outbound := Aliases}) ->
    NAliases = maps:put(Topic, AliasId, Aliases),
    TopicAliases#{outbound => NAliases}.

-compile({inline, [reply/2, shutdown/2, shutdown/3, sp/1, flag/1]}).

reply(Reply, Channel) ->
    {reply, Reply, Channel}.

shutdown(success, Channel) ->
    shutdown(normal, Channel);
shutdown(Reason, Channel) ->
    {shutdown, Reason, Channel}.

shutdown(success, Reply, Channel) ->
    shutdown(normal, Reply, Channel);
shutdown(Reason, Reply, Channel) ->
    {shutdown, Reason, Reply, Channel}.

shutdown(success, Reply, Packet, Channel) ->
    shutdown(normal, Reply, Packet, Channel);
shutdown(Reason, Reply, Packet, Channel) ->
    {shutdown, Reason, Reply, Packet, Channel}.

disconnect_and_shutdown(Reason, Reply, Channel = ?IS_MQTT_V5
                                               = #channel{conn_state = ConnState})
  when ConnState =:= connected orelse ConnState =:= reauthenticating ->
    shutdown(Reason, Reply, ?DISCONNECT_PACKET(reason_code(Reason)), Channel);

disconnect_and_shutdown(Reason, Reply, Channel) ->
    shutdown(Reason, Reply, Channel).

sp(true)  -> 1;
sp(false) -> 0.

flag(true)  -> 1;
flag(false) -> 0.

get_mqtt_conf(Zone, Key) ->
    emqx_config:get_zone_conf(Zone, [mqtt, Key]).

get_mqtt_conf(Zone, Key, Default) ->
    emqx_config:get_zone_conf(Zone, [mqtt, Key], Default).

%%--------------------------------------------------------------------
%% For CT tests
%%--------------------------------------------------------------------

set_field(Name, Value, Channel) ->
    Pos = emqx_misc:index_of(Name, record_info(fields, channel)),
    setelement(Pos+1, Channel, Value).<|MERGE_RESOLUTION|>--- conflicted
+++ resolved
@@ -292,11 +292,7 @@
                    fun check_banned/2
                   ], ConnPkt, Channel#channel{conn_state = connecting}) of
         {ok, NConnPkt, NChannel = #channel{clientinfo = ClientInfo}} ->
-<<<<<<< HEAD
-            ?SLOG(debug, #{msg => "recv_packet", packet => emqx_packet:format(Packet)}),
-=======
             ?TRACE("MQTT", "mqtt_packet_received", #{packet => Packet}),
->>>>>>> 2259f3ba
             NChannel1 = NChannel#channel{
                                         will_msg = emqx_packet:will_msg(NConnPkt),
                                         alias_maximum = init_alias_maximum(NConnPkt, ClientInfo)

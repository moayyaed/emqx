%% Copyright (c) 2018 EMQ Technologies Co., Ltd. All Rights Reserved.
%%
%% Licensed under the Apache License, Version 2.0 (the "License");
%% you may not use this file except in compliance with the License.
%% You may obtain a copy of the License at
%%
%%     http://www.apache.org/licenses/LICENSE-2.0
%%
%% Unless required by applicable law or agreed to in writing, software
%% distributed under the License is distributed on an "AS IS" BASIS,
%% WITHOUT WARRANTIES OR CONDITIONS OF ANY KIND, either express or implied.
%% See the License for the specific language governing permissions and
%% limitations under the License.

-module(emqx_sm_SUITE).

-include("emqx.hrl").
-include_lib("eunit/include/eunit.hrl").

-include("emqx.hrl").

-compile(export_all).
-compile(nowarn_export_all).

<<<<<<< HEAD
-define(ATTRS, #{clean_start         => true,
                 client_id           => <<"client">>,
                 zone                => internal,
                 username            => <<"emqx">>,
                 expiry_interval     => 0,
                 max_inflight        => 0,
                 topic_alias_maximum => 0,
                 will_msg            => undefined}).
=======
-include_lib("eunit/include/eunit.hrl").

all() -> [t_open_close_session].
>>>>>>> 14cffcf7

all() -> [{group, sm}].

groups() ->
    [{sm, [non_parallel_tests],
      [t_open_close_session,
       t_resume_session,
       t_discard_session,
       t_register_unregister_session,
       t_get_set_session_attrs,
       t_get_set_session_stats,
       t_lookup_session_pids]}].

init_per_suite(Config) ->
    emqx_ct_broker_helpers:run_setup_steps(),
    Config.

end_per_suite(_Config) ->
    emqx_ct_broker_helpers:run_teardown_steps().

t_open_close_session(_) ->
    {ok, ClientPid} = emqx_mock_client:start_link(<<"client">>),
    {ok, SPid} = emqx_sm:open_session(?ATTRS#{conn_pid => ClientPid}),
    ?assertEqual(ok, emqx_sm:close_session(SPid)).

t_resume_session(_) ->
    {ok, ClientPid} = emqx_mock_client:start_link(<<"client">>),
    {ok, SPid} = emqx_sm:open_session(?ATTRS#{conn_pid => ClientPid}),
    ?assertEqual({ok, SPid}, emqx_sm:resume_session(<<"client">>, ?ATTRS#{conn_pid => ClientPid})).

t_discard_session(_) ->
    {ok, ClientPid} = emqx_mock_client:start_link(<<"client1">>),
    {ok, _SPid} = emqx_sm:open_session(?ATTRS#{conn_pid => ClientPid}),
    ?assertEqual(ok, emqx_sm:discard_session(<<"client1">>)).

t_register_unregister_session(_) ->
    Pid = self(),
    {ok, _ClientPid} = emqx_mock_client:start_link(<<"client">>),
    ?assertEqual(ok, emqx_sm:register_session(<<"client">>)),
    ?assertEqual(ok, emqx_sm:register_session(<<"client">>, Pid)),
    ?assertEqual(ok, emqx_sm:unregister_session(<<"client">>)),
    ?assertEqual(ok, emqx_sm:unregister_session(<<"client">>), Pid).

t_get_set_session_attrs(_) ->
    {ok, ClientPid} = emqx_mock_client:start_link(<<"client">>),
    {ok, SPid} = emqx_sm:open_session(?ATTRS#{conn_pid => ClientPid}),
    ?assertEqual(true, emqx_sm:set_session_attrs(<<"client">>, [?ATTRS#{conn_pid => ClientPid}])),
    ?assertEqual(true, emqx_sm:set_session_attrs(<<"client">>, SPid, [?ATTRS#{conn_pid => ClientPid}])),
    [SAttr] = emqx_sm:get_session_attrs(<<"client">>, SPid),
    ?assertEqual(<<"client">>, maps:get(client_id, SAttr)).

t_get_set_session_stats(_) ->
    {ok, ClientPid} = emqx_mock_client:start_link(<<"client">>),
    {ok, SPid} = emqx_sm:open_session(?ATTRS#{conn_pid => ClientPid}),
    ?assertEqual(true, emqx_sm:set_session_stats(<<"client">>, [{inflight, 10}])),
    ?assertEqual(true, emqx_sm:set_session_stats(<<"client">>, SPid, [{inflight, 10}])),
    ?assertEqual([{inflight, 10}], emqx_sm:get_session_stats(<<"client">>, SPid)).

t_lookup_session_pids(_) ->
    {ok, ClientPid} = emqx_mock_client:start_link(<<"client">>),
    {ok, SPid} = emqx_sm:open_session(?ATTRS#{conn_pid => ClientPid}),
    ?assertEqual([SPid], emqx_sm:lookup_session_pids(<<"client">>)).<|MERGE_RESOLUTION|>--- conflicted
+++ resolved
@@ -17,12 +17,9 @@
 -include("emqx.hrl").
 -include_lib("eunit/include/eunit.hrl").
 
--include("emqx.hrl").
-
 -compile(export_all).
 -compile(nowarn_export_all).
 
-<<<<<<< HEAD
 -define(ATTRS, #{clean_start         => true,
                  client_id           => <<"client">>,
                  zone                => internal,
@@ -31,11 +28,6 @@
                  max_inflight        => 0,
                  topic_alias_maximum => 0,
                  will_msg            => undefined}).
-=======
--include_lib("eunit/include/eunit.hrl").
-
-all() -> [t_open_close_session].
->>>>>>> 14cffcf7
 
 all() -> [{group, sm}].
 

--- conflicted
+++ resolved
@@ -58,15 +58,11 @@
       [acl_deny_action]}].
 
 init_per_suite(Config) ->
-<<<<<<< HEAD
     [start_apps(App, SchemaFile, ConfigFile) ||
         {App, SchemaFile, ConfigFile}
             <- [{emqx, deps_path(emqx, "priv/emqx.schema"),
                        deps_path(emqx, "etc/emqx.conf")}]],
-=======
-    emqx_ct_broker_helpers:run_setup_steps(),
     emqx_zone:set_env(external, max_topic_alias, 20),
->>>>>>> e949e8cb
     Config.
 
 end_per_suite(_Config) ->
@@ -167,8 +163,6 @@
                                 raw_recv_parse(Data, ?MQTT_PROTO_V5)
                     end),
 
-<<<<<<< HEAD
-=======
     % topic alias = 0
     with_connection(fun([Sock]) ->
                             emqx_client_sock:send(Sock,
@@ -244,8 +238,7 @@
                             {ok, Data5} = gen_tcp:recv(Sock, 0),
                             {ok, ?DISCONNECT_PACKET(?RC_TOPIC_ALIAS_INVALID), _} = raw_recv_parse(Data5, ?MQTT_PROTO_V5)
                     end),
-    
->>>>>>> e949e8cb
+
     % test clean start
     with_connection(fun([Sock]) ->
                             emqx_client_sock:send(Sock,
